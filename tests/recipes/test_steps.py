--- conflicted
+++ resolved
@@ -37,8 +37,11 @@
     example_df.loc[[2, 4, 6], "x2"] = np.nan
     return Recipe(example_df, ["y"], ["x1", "x2", "x3", "x4"], ["id"])  # FIXME: add squence when merged
 
-
-<<<<<<< HEAD
+def test_no_group_for_group_step(example_df):
+    rec = Recipe(example_df, ["y"], ["x1", "x2"])
+    rec.add_step(StepImputeFill(value=0))
+    rec.prep()
+
 class TestStepResampling:
 
     def test_step_grouped(self, example_df):
@@ -60,12 +63,6 @@
         rec.add_step(StepResampling("2h", accumulator_dict=resampling_dict))
         df = rec.bake()
         assert df.shape[0] == pre_sampling_len / 2
-=======
-def test_no_group_for_group_step(example_df):
-    rec = Recipe(example_df, ["y"], ["x1", "x2"])
-    rec.add_step(StepImputeFill(value=0))
-    rec.prep()
->>>>>>> e7bc399d
 
 
 class TestStepHistorical:
