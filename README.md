![Figure](docs/figures/bench_description.png)
# HiRID-ICU-Benchmark (HiB)

This repository contains the needed resources to build the HIRID-ICU-Benchmark dataset which was presented at NeurIPS Datasets and Benchmarks Track 2021. The manuscript can be found [here](https://arxiv.org/abs/2111.08536).

## Updates (27/01/2022)
- We removed dependencies on `gin` config files in the preprocessing part on the pipeline.
- We extended unit testing of all subparts of the preprocessing.
## Citing our work 

If you use our HiB or the code from the repository, please cite our work as follow:
```
@inproceedings{
    yeche2021hib,
    title={HiRID-ICU-Benchmark — A Comprehensive Machine Learning Benchmark on High-resolution ICU Data},
    author={Y{\`e}che, Hugo and Kuznetsova, Rita and Zimmermann, Marc and H{\"u}ser, Matthias and Lyu, Xinrui and Faltys, Martin and Ratsch, Gunnar},
    booktitle={Thirty-fifth Conference on Neural Information Processing Systems Datasets and Benchmarks Track},
    year={2021},
    url={https://arxiv.org/abs/2111.08536}
}
```

**When you cite our work, please also cite [HiRID original paper](https://physionet.org/content/hirid/1.1.1/)**


## Key Resources

We first introduce key resources to better understand the structure and specificity of the data.
We then detail the different features of our pipeline and how to use them as shown in the below figure.

![Figure](docs/figures/Detailed-pipe-benchmark.png)
<<<<<<< HEAD
=======

## Update for Failure Tasks (14/01/2022)

If you are using the benchmark on online failure tasks `Dynamic_CircFailure12Hours` and `Dynamic_RespFailure12Hours`, **we fixed an issue with the labels and you need to recompute them!**

Indeed, only a subset of failure events was labeled making these tasks easier. Benchmark conclusions made in the paper have not changed and `lightGBM` still outperforms all DL methods. Exact values can be found in the manuscript. 

All pre-trained weights have also been updated. 

## Key Resources
>>>>>>> 8cd2eaa4
We build our work on previously released data, models, and metrics. To help users which might be unfamiliar with them we provide in this section some related documentation.

### HiRID data
We based our benchmark on a recent dataset in intensive care called HiRID.
It is a freely accessible critical care dataset containing data from more than 33,000 patient admissions to the Department of Intensive Care Medicine, Bern University Hospital, Switzerland (ICU) from January 2008 to June 2016.
It was first released as part of the [circulatory Early Warning Score](https://www.nature.com/articles/s41591-020-0789-4) project. 

First, you can find some more details about the demographics of the patients of the data in **Appendix A: HiRID Dataset Details**. However, for more details about the original data, it's better to refer to its latest [documentation](https://hirid.intensivecare.ai/) .
More in detail the documentation contains the following sections of interest:
- [Getting started](https://hirid.intensivecare.ai/getting-started) This first section points to a jupyter notebook to familiarize yourself with the data.
- [Data details](https://hirid.intensivecare.ai/data-details) This second section contains a description of the variables existing in the dataset. To complete this section you can refer to our [varref.tsv](preprocessing/resources/varref.tsv) which we use to build the common version of the data.
- [Structure of the published data](https://hirid.intensivecare.ai/structure-of-the-published-data) This final section contains details about the structure of the raw data you will have to download and place in `hirid-data-root` folder (see "Run Pre-Processing").

### Models
As for the data, in this benchmark, we compare existing machine learning models that are commonly used for multivariate time-series data.
For these models' implementation we use `pytorch`, for the deep learning models, `lightgbm` for the boosted tree approaches, and `sklearn` for the logistic regression model and metrics. 
In the deep learning models we used the following models: 
- [Long Short-term Memory (LSTM)](https://ieeexplore.ieee.org/document/818041): The most commonly used type of Recurrent Neural Networks for long sequences.
- [Gated Recurrent Unit (GRU)](https://arxiv.org/abs/1406.1078) : A extension to LSTM which showed improvement over them in the context of polyphonic music modeling and speech signal modeling ([paper](https://arxiv.org/abs/1412.3555)).
- [Temporal Convolutional Networks (TCN)](https://arxiv.org/pdf/1803.01271 ): 1D convolution approach to sequence data. By using dilated convolution to extend the receptive field of the network it has shown great performance on long-term dependencies.
- [Transformers](https://papers.nips.cc/paper/2017/file/3f5ee243547dee91fbd053c1c4a845aa-Paper.pdf): The most common Attention based approach.

### Metrics
In our benchmark we use different metrics depending on the tasks, however, all the implementations are from `sklearn` which documents well their usage:
- Binary Classification: Because our tasks are all highly imbalanced, we use both ROC and PR Area Under the Curve using [sklearn.metrics.roc_auc_score](https://scikit-learn.org/stable/modules/generated/sklearn.metrics.roc_auc_score.html) and [sklearn.metrics.average_precision_score](https://scikit-learn.org/stable/modules/generated/sklearn.metrics.average_precision_score.html#sklearn.metrics.average_precision_score)
- Multiclass Classification: As here also the `Phenotyping` task is imbalanced, we compare model with [Balanced Accuracy](https://ong-home.my/papers/brodersen10post-balacc.pdf) using [sklearn.metrics.balanced_accuracy_score](https://scikit-learn.org/stable/modules/generated/sklearn.metrics.balanced_accuracy_score.html#sklearn-metrics-balanced-accuracy-score)
- Regression : For regression we prefer the Mean Absolute Error (MAE) as our metric of choice with [sklearn.metrics.mean_absolute_error](https://scikit-learn.org/stable/modules/generated/sklearn.metrics.mean_absolute_error.html)
## Setup

In the following we assume a Linux installation, however, other platforms may also work

1. Install Conda, see the [official installation instructions](https://docs.conda.io/projects/conda/en/latest/user-guide/install/index.html)
2. clone this repository and change into the directory of the repository
3. `conda env update` (creates an environment `icu-benchmark`)
4. `pip install -e .`

## Download Data

1. Get access to the HiRID 1.1.1 dataset on [physionet](https://physionet.org/content/hirid/1.1.1/). This entails
   1. getting a [credentialed physionet account](https://physionet.org/settings/credentialing/)
   2. [submit a usage request](https://physionet.org/request-access/hirid/1.1.1/) to the data depositor
2. Once access is granted, download the following files
   1. [reference_data.tar.gz](https://physionet.org/content/hirid/1.1.1/reference_data.tar.gz)
   2. [observation_tables_parquet.tar.gz](https://physionet.org/content/hirid/1.1.1/raw_stage/observation_tables_parquet.tar.gz)
   3. [pharma_records_parquet.tar.gz](https://physionet.org/content/hirid/1.1.1/raw_stage/pharma_records_parquet.tar.gz)
3. unpack the files into the same directory using e.g. `cat *.tar.gz | tar zxvf - -i`


## How to Run

### Run Prepocessing

Activate the conda environment using `conda activate icu-benchmark`. Then

```
icu-benchmarks preprocess --hirid-data-root [path to unpacked parquet files as downloaded from phyiosnet] \
                          --work-dir [output directory] \
                          --var-ref-path ./preprocessing/resources/varref.tsv \
                          --split-path ./preprocessing/resources/split.tsv \
                          --nr-workers 8
```

The above command requires about 6GB of RAM per core and in total approximately 30GB of disk space.


### Run Training
#### Custom training
To run a custom training you should, activate the conda environment using `conda activate icu-benchmark`. Then
```
icu-benchmarks train -c [path to gin config] \
                     -l [path to logdir] \
                     -t [task name] \
                     -sd [seed number] 
```
Task name should be one of the following: `Mortality_At24Hours, Dynamic_CircFailure_12Hours, Dynamic_RespFailure_12Hours, Dynamic_UrineOutput_2Hours_Reg, Phenotyping_APACHEGroup` or `Remaining_LOS_Reg`.\\
To see an example of `gin-config` file please refer to `./configs/`. You can also check directly the [gin-config documentation](https://github.com/google/gin-config).
this will create a new directory `[path to logdir]/[task name]/[seed number]/` containing:
- `val_metrics.pkl` and `test_metrics.pkl`: Pickle files with model's performance respectively validation and test sets.
- `train_config.gin`: The so-called "operative" config allowing the save the configuration used at training. 
- `model.(torch/txt/joblib)` : The weights of the model that was trained. The extension depends model type.
- `tensorboard/`: (Optional) Directory with tensorboard logs. One can do `tensorboard --logdir ./tensorboard` to visualize
them,

#### Reproduce experiments from the paper
If you are interested in reproducing the experiments from the paper, you can directly use the pre-built scripts in `./run_scripts/`.
For instance, you can run the following command to reproduce the GRU baseline on the Mortality task:
```
sh run_script/baselines/Mortality_At24Hours/GRU.sh
```
As for custom training, you will create a directory with the files mentioned above. 
The pre-built scripts are divided into four categories as follows:
- `baselines`: This folder contains scripts to reproduce the main benchmark experiment. Each of them will run a model with the best
parameters we found using a random search for 10 identical seeds. 
- `ablations`: This folder contains the scripts to reproduce the ablations studies on the horizon, sequence length, and weighting.
- `random-search`:  This script will run each one instance of a random search. This means if you want a k-run search you need to run it k times. 
- `pretrained`: This last type of script allows us to evaluate pretrain models from our experiments. We discuss them more in detail in the next section

### Run Evaluation of Pretrained Models
#### Custom Evaluation
As for training a model, you can evaluate any previously trained model using the `evaluate` as follows:

```
icu-benchmarks evaluate -c [path to gin config] \
                        -l [path to logdir] \
                        -t [task name] \
```
This command will evaluate the model at `[path to logdir]/[task name]/model.(torch/txt/joblib)` on the test set of the dataset provided in the config. Results are saved to `test_metrics.pkl` file. 

#### Evaluate Manuscript models
To either check the pre-processing pipeline outcome or simply reproduce the paper results we provided weights for all models of the benchmark experiment in `files/pretrained_weights`.
Please note that the data items in this repository utilize the [git-lfs](https://git-lfs.github.com/) framework. 
You need to install `git-lfs` on your system to be able to download and access the pretrained weights.

Once this is done you can evaluate any network by running :

```
sh ./run_scripts/pretrained/[task name]/[model name].sh
```

Note that we provide only one set of weights for each model which corresponds to the median performance among the 10 runs reported in the manuscript.

### Run Pipeline on Simulated Data

We provide a small toy data set to test the processing pipeline and to get a
rough impression how to original data looks like. Since there are restrictions
accessing the HiRID data set, instead of publishing a small subset of the
data, we generated a very simple simulated dataset based on some statistics aggregated from
the full HiRID dataset. It is however not useful for data exploration or
training, as for example the values are sampled independently from each other and
any structure between variables in the original data set is not represented.

The example data set is provided in [files/fake_data](files/fake_data). Similar as with the original data, the preprocessing pipeline can be run using
```
icu-benchmarks preprocess --hirid-data-root files/fake_data --work-dir fake_data_wdir --var-ref-path preprocessing/resources/varref.tsv
```

Note, that for this fake dataset some models cannot be successfully trained, as the training instances are degenerate. In case you'd
like to explore the training part of our pipeline, you could work with pretrained models as described above.

#### Dataset Generation

The data set was generated using the following command:

```
python -m icu_benchmarks.synthetic_data.generate_simple_fake_data files/dataset_stats/ files/fake_data/ --var-ref-path preprocessing/resources/varref.tsv
```

The script [generate_simple_fake_data.py](icu_benchmarks/synthetic_data/generate_simple_fake_data.py) generates fake observation and pharma
records in the following way: It first generates a series of timestamps where
the difference between consecutive timestamps is sampled from the distribution of
timestamp differences in the original dataset. Then, for every timestamp, a
variableid/pharmaid is selected at random also according to the distribution in
the original dataset. Finally, we sample the values of a variable from a
gaussian with mean and standard deviation as observed in the original data. We
then clip the values to fit the lower and upperbound as given in the varref table.

The necessary statistics for sampling can be found in [files/dataset_stats](files/dataset_stats). They were generated
using
```
python -m icu_benchmarks.synthetic_data.collect_stats [Path to the decompressed parquet data directory as published on physionet] files/dataset_stats/
```

## License
You can find the license for the original HiRID data [here](https://physionet.org/content/hirid/view-license/1.1.1/).
For our code we license it under a [MIT License](LICENSE)<|MERGE_RESOLUTION|>--- conflicted
+++ resolved
@@ -29,19 +29,7 @@
 We then detail the different features of our pipeline and how to use them as shown in the below figure.
 
 ![Figure](docs/figures/Detailed-pipe-benchmark.png)
-<<<<<<< HEAD
-=======
 
-## Update for Failure Tasks (14/01/2022)
-
-If you are using the benchmark on online failure tasks `Dynamic_CircFailure12Hours` and `Dynamic_RespFailure12Hours`, **we fixed an issue with the labels and you need to recompute them!**
-
-Indeed, only a subset of failure events was labeled making these tasks easier. Benchmark conclusions made in the paper have not changed and `lightGBM` still outperforms all DL methods. Exact values can be found in the manuscript. 
-
-All pre-trained weights have also been updated. 
-
-## Key Resources
->>>>>>> 8cd2eaa4
 We build our work on previously released data, models, and metrics. To help users which might be unfamiliar with them we provide in this section some related documentation.
 
 ### HiRID data
