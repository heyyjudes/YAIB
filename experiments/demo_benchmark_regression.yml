command:
  - ${env}
  - ${program}
  - train
  - -d
  - ../data/
  - -t
  - Regression
  - --log-dir
  - ../yaib_logs
  - --tune
  - --wandb-sweep
  - -gc
  - -lc
method: grid
name: yaib_demo_regression_benchmark
parameters:
  data_dir:
    values:
      - demo_data/los/eicu_demo
      - demo_data/los/mimic_demo
<<<<<<< HEAD
      - demo_data/kidney_function/eicu_demo
      - demo_data/kidney_function/mimic_demo
=======
   #   - demo_data/kf/eicu_demo
   #   - demo_data/kf/mimic_demo
>>>>>>> fe62ee28
  model:
    values:
      - ElasticNet
      - LGBMRegressor
      - GRU
      - LSTM
      - TCN
      - TFT
  seed:
    values:
      - 1111
  use_pretrained_imputation:
    values:
      - None
program: icu-benchmarks<|MERGE_RESOLUTION|>--- conflicted
+++ resolved
@@ -19,13 +19,8 @@
     values:
       - demo_data/los/eicu_demo
       - demo_data/los/mimic_demo
-<<<<<<< HEAD
       - demo_data/kidney_function/eicu_demo
       - demo_data/kidney_function/mimic_demo
-=======
-   #   - demo_data/kf/eicu_demo
-   #   - demo_data/kf/mimic_demo
->>>>>>> fe62ee28
   model:
     values:
       - ElasticNet
