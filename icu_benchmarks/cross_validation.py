import json
from datetime import datetime
import logging
import gin
from pathlib import Path
from pytorch_lightning import seed_everything

from icu_benchmarks.wandb_utils import wandb_log
from icu_benchmarks.run_utils import aggregate_results
from icu_benchmarks.data.split_process_data import preprocess_data
from icu_benchmarks.models.train import train_common
from icu_benchmarks.models.utils import JsonResultLoggingEncoder
from icu_benchmarks.run_utils import log_full_line
from icu_benchmarks.contants import RunMode
from icu_benchmarks.data.loader import PredictionDataset, ImputationDataset
import pdb
import os
import numpy as np

@gin.configurable
def execute_repeated_cv(
    data_dir: Path,
    log_dir: Path,
    seed: int,
    eval_only: bool = False,
    train_size: int = None,
    load_weights: bool = False,
    source_dir: Path = None,
    cv_repetitions: int = 5,
    cv_repetitions_to_train: int = None,
    cv_folds: int = 5,
    cv_folds_to_train: int = None,
    reproducible: bool = True,
    debug: bool = False,
    generate_cache: bool = False,
    load_cache: bool = False,
    test_on: str = "test",
    mode: str = RunMode.classification,
    pretrained_imputation_model: object = None,
    cpu: bool = False,
    verbose: bool = False,
    wandb: bool = False,
    complete_train: bool = False,
<<<<<<< HEAD
    hospital_id = None,
    hospital_id_test = None, 
    save_data=False, 
    max_train=None, 
=======
    explain: bool = False,
    pytorch_forecasting: bool = False,
    XAI_metric: bool = False,
    random_labels: bool = False,
    random_model_dir: str = None,
>>>>>>> fe62ee28
) -> float:
    """Preprocesses data and trains a model for each fold.

    Args:

        complete_train: Use the full data for training instead of held out test splits.
        wandb: Use wandb for logging.
        data_dir: Path to the data directory.
        log_dir: Path to the log directory.
        seed: Random seed.
        eval_only: Whether to only evaluate the model.
        train_size: Fixed size of train split (including validation data).
        load_weights: Whether to load weights from source_dir.
        source_dir: Path to the source directory.
        cv_folds: Number of folds for cross validation.
        cv_folds_to_train: Number of folds to use during training. If None, all folds are trained on.
        cv_repetitions: Amount of cross validation repetitions.
        cv_repetitions_to_train: Amount of training repetitions. If None, all repetitions are trained on.
        reproducible: Whether to make torch reproducible.
        debug: Whether to load less data and enable more logging.
        generate_cache: Whether to generate and save cache.
        load_cache: Whether to load previously cached data.
        test_on: Dataset to test on. Can be "test" or "val" (e.g. for hyperparameter tuning).
        mode: Run mode. Can be one of the values of RunMode
        pretrained_imputation_model: Use a pretrained imputation model.
        cpu: Whether to run on CPU.
        verbose: Enable detailed logging.
    Returns:
        The average loss of all folds.
    """
    if not cv_repetitions_to_train:
        cv_repetitions_to_train = cv_repetitions
    if not cv_folds_to_train:
        cv_folds_to_train = cv_folds
    agg_loss = 0
    seed_everything(seed, reproducible)
    
    train_only = True
    if hospital_id_test: 
        assert(test_on == "test") 
        train_only = False
        load_cache = False
                    
    if complete_train and train_only:
        logging.info("Will train full model without cross validation.")
        cv_repetitions_to_train = 1
        cv_folds_to_train = 1

    else:
        logging.info(f"Starting nested CV with {cv_repetitions_to_train} repetitions of {cv_folds_to_train} folds.")

    for repetition in range(cv_repetitions_to_train):
        for fold_index in range(cv_folds_to_train):
            repetition_fold_dir = log_dir / f"repetition_{repetition}" / f"fold_{fold_index}"
            repetition_fold_dir.mkdir(parents=True, exist_ok=True)
            start_time = datetime.now()
            data = preprocess_data(
                data_dir,
                seed=seed*fold_index,
                debug=debug,
                load_cache=load_cache,
                generate_cache=generate_cache,
                cv_repetitions=cv_repetitions,
                repetition_index=repetition,
                train_size=train_size,
                cv_folds=cv_folds,
                fold_index=fold_index,
                pretrained_imputation_model=pretrained_imputation_model,
                runmode=mode,
                complete_train=complete_train,
<<<<<<< HEAD
                hospital_id=hospital_id,
                hospital_id_test=hospital_id_test,
                eval_only=eval_only,
                max_train=max_train,
=======
>>>>>>> fe62ee28
            )
            if save_data: 
                save_data_to_dir(log_dir, data)
                return 
                
            preprocess_time = datetime.now() - start_time
            start_time = datetime.now()

 
            agg_loss += train_common(
                data, 
                log_dir=repetition_fold_dir,
                eval_only=eval_only,
                load_weights=load_weights,
                source_dir=source_dir,
                reproducible=reproducible,
                test_on=test_on,
                mode=mode,
                cpu=cpu,
                verbose=verbose,
                use_wandb=wandb,
<<<<<<< HEAD
                train_only=complete_train and train_only # if we dont test if there's no test set AND the complete train flag is on
=======
                train_only=complete_train,
                explain=explain,
                pytorch_forecasting=pytorch_forecasting,
                XAI_metric=XAI_metric,
                random_labels=random_labels,
                random_model_dir=random_model_dir,
>>>>>>> fe62ee28
            )

            train_time = datetime.now() - start_time

            log_full_line(
                f"FINISHED FOLD {fold_index}| PREPROCESSING DURATION {preprocess_time}| PROCEDURE DURATION {train_time}",
                level=logging.INFO,
            )
            durations = {
                "preprocessing_duration": preprocess_time,
                "train_duration": train_time,
            }

            with open(repetition_fold_dir / "durations.json", "w") as f:
                json.dump(durations, f, cls=JsonResultLoggingEncoder)
            if wandb:
                wandb_log({"Iteration": repetition * cv_folds_to_train + fold_index})
            if repetition * cv_folds_to_train + fold_index > 1:
                aggregate_results(log_dir)
        log_full_line(
            f"FINISHED CV REPETITION {repetition}",
            level=logging.INFO,
            char="=",
            num_newlines=3,
        )

    return agg_loss / (cv_repetitions_to_train * cv_folds_to_train)

def save_data_to_dir(log_dir, data): 
    save_dict = {} 
    for split in data.keys(): 
        dataset = PredictionDataset(data, split=split)
        data_rep, data_labels = dataset.get_data_and_labels()
        save_dict[split] = {}
        save_dict[split]['features'] = data_rep
        save_dict[split]['labels'] = data_labels
    np.savez(f"{log_dir.parents[0]}/data.npz", **save_dict)
    return <|MERGE_RESOLUTION|>--- conflicted
+++ resolved
@@ -41,18 +41,10 @@
     verbose: bool = False,
     wandb: bool = False,
     complete_train: bool = False,
-<<<<<<< HEAD
     hospital_id = None,
     hospital_id_test = None, 
     save_data=False, 
     max_train=None, 
-=======
-    explain: bool = False,
-    pytorch_forecasting: bool = False,
-    XAI_metric: bool = False,
-    random_labels: bool = False,
-    random_model_dir: str = None,
->>>>>>> fe62ee28
 ) -> float:
     """Preprocesses data and trains a model for each fold.
 
@@ -123,13 +115,10 @@
                 pretrained_imputation_model=pretrained_imputation_model,
                 runmode=mode,
                 complete_train=complete_train,
-<<<<<<< HEAD
                 hospital_id=hospital_id,
                 hospital_id_test=hospital_id_test,
                 eval_only=eval_only,
                 max_train=max_train,
-=======
->>>>>>> fe62ee28
             )
             if save_data: 
                 save_data_to_dir(log_dir, data)
@@ -151,16 +140,7 @@
                 cpu=cpu,
                 verbose=verbose,
                 use_wandb=wandb,
-<<<<<<< HEAD
                 train_only=complete_train and train_only # if we dont test if there's no test set AND the complete train flag is on
-=======
-                train_only=complete_train,
-                explain=explain,
-                pytorch_forecasting=pytorch_forecasting,
-                XAI_metric=XAI_metric,
-                random_labels=random_labels,
-                random_model_dir=random_model_dir,
->>>>>>> fe62ee28
             )
 
             train_time = datetime.now() - start_time
