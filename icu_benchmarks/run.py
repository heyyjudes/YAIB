# -*- coding: utf-8 -*-
from datetime import datetime
import gin
import logging
import sys
import os
from pathlib import Path
import torch.cuda
from icu_benchmarks.wandb_utils import (
    update_wandb_config,
    apply_wandb_sweep,
    set_wandb_experiment_name,
)
from icu_benchmarks.tuning.hyperparameters import choose_and_bind_hyperparameters
from scripts.plotting.utils import plot_aggregated_results
from icu_benchmarks.cross_validation import execute_repeated_cv
from icu_benchmarks.run_utils import (
    build_parser,
    create_run_dir,
    aggregate_results,
    log_full_line,
    load_pretrained_imputation_model,
    setup_logging,
    import_preprocessor,
    name_datasets,
)
from icu_benchmarks.contants import RunMode
import pdb


@gin.configurable("Run")
def get_mode(mode: gin.REQUIRED):
    # Check if enum is mode.
    assert RunMode(mode)
    return RunMode(mode)


def main(my_args=tuple(sys.argv[1:])):
    args, _ = build_parser().parse_known_args(my_args)
    if args.wandb_sweep:
        args = apply_wandb_sweep(args)
        set_wandb_experiment_name(args, "run")
    # Initialize loggers
    log_format = "%(asctime)s - %(levelname)s - %(name)s : %(message)s"


    date_format = "%Y-%m-%d %H:%M:%S"
    
    verbose = args.verbose
    setup_logging(date_format, log_format, verbose)
    # Get arguments
    data_dir = Path(args.data_dir)
    name = args.name
    task = args.task
    model = args.model
    reproducible = args.reproducible
    evaluate = args.eval
    experiment = args.experiment
    source_dir = args.source_dir
    explain = args.explain
    pytorch_forecasting = args.pytorch_forecasting
    XAI_metric = args.XAI_metric
    random_labels = args.random_labels

    # Load task config
    gin.parse_config_file(f"configs/tasks/{task}.gin")
    mode = get_mode()
    # Set arguments for wandb sweep

    # Set experiment name
    if name is None:
        name = data_dir.name
    logging.info(f"Running experiment {name}.")
    logging.info(f"Task mode: {mode}.")

    # Set train size to fine tune size if fine tune is set, else use custom train size
    train_size = args.fine_tune if args.fine_tune is not None else args.samples if args.samples is not None else None
    # Whether to load weights from a previous run
    load_weights = evaluate or args.fine_tune is not None

    pretrained_imputation_model = load_pretrained_imputation_model(args.pretrained_imputation)
    # Log imputation model to wandb
    update_wandb_config(
        {
            "pretrained_imputation_model": pretrained_imputation_model.__class__.__name__
            if pretrained_imputation_model is not None
            else "None"
        }
    )
    random_model_dir = args.random_model
    log_dir_name = args.log_dir / name
    if args.hospital_id: 
        if args.hospital_id_test: 
            hospital_format = f"train{args.hospital_id}-test{args.hospital_id_test}"
            if args.max_train: 
                if args.hospital_id == args.hospital_id_test: 
                    hospital_format = f"train-test{args.hospital_id}-n{args.max_train}"
                else: 
                    hospital_format = f"train{args.hospital_id}-test{args.hospital_id_test}-n{args.max_train}"
        else:
            if args.max_train: 
                hospital_format = f"train{args.hospital_id}-n{args.max_train}"
            else: 
                hospital_format = f"train{args.hospital_id}"
        
        log_dir = (
            (log_dir_name / experiment)
            if experiment 
            else (log_dir_name / (args.task_name if args.task_name is not None else args.task) / model / hospital_format)
        )
    elif args.max_train: 
        hospital_format = f"n{args.max_train}"
        log_dir = (
            (log_dir_name / experiment)
            if experiment 
            else (log_dir_name / (args.task_name if args.task_name is not None else args.task) / model / hospital_format)
        )
    else: 
        log_dir = (
            (log_dir_name / experiment)
            if experiment
            else (log_dir_name / (args.task_name if args.task_name is not None else args.task) / model)
        )
    log_full_line(f"Logging to {log_dir}.", logging.INFO)

    # Check cuda availability
    if torch.cuda.is_available():
        for name in range(0, torch.cuda.device_count()):
            log_full_line(
                f"Available GPU {name}: {torch.cuda.get_device_name(name)}",
                level=logging.INFO,
            )
    else:
        log_full_line(
            "No GPUs available: please check your device and Torch,Cuda installation if unintended.",
            level=logging.WARNING,
        )

    if args.preprocessor:
        import_preprocessor(args.preprocessor)

    # Load pretrained model in evaluate mode or when finetuning
    if load_weights:
        if args.source_dir is None:
            raise ValueError("Please specify a source directory when evaluating or fine-tuning.")
        log_dir /= f"_from_{args.source_name}"
        name_datasets(args.source_name, args.source_name, args.name)
        if args.fine_tune:
            log_dir /= f"fine_tune_{args.fine_tune}"
            name_datasets(args.name, args.name, args.name)
        run_dir = create_run_dir(log_dir)
        source_dir = args.source_dir
        logging.info(f"Will load weights from {source_dir} and bind train gin-config. Note: this might override your config.")
        gin.parse_config_file(source_dir / "train_config.gin")
    elif args.samples and args.source_dir is not None:  # Train model with limited samples and bind existing config
        logging.info("Binding train gin-config. Note: this might override your config.")
        gin.parse_config_file(args.source_dir / "train_config.gin")
        log_dir /= f"samples_{args.fine_tune}"
        name_datasets(args.name, args.name, args.name)
        run_dir = create_run_dir(log_dir)
    else:
        # Normal train and evaluate
        name_datasets(args.name, args.name, args.name)
        hp_checkpoint = log_dir / args.hp_checkpoint if args.hp_checkpoint else None
        model_path = (
            Path("configs") / ("imputation_models" if mode == RunMode.imputation else "prediction_models") / f"{model}.gin"
        )
        gin_config_files = (
            [Path(f"configs/experiments/{args.experiment}.gin")]
            if args.experiment
            else [model_path, Path(f"configs/tasks/{task}.gin")]
        )
        gin.parse_config_files_and_bindings(gin_config_files, args.hyperparams, finalize_config=False)
        log_full_line(f"Data directory: {data_dir.resolve()}", level=logging.INFO)

        run_dir = create_run_dir(log_dir)
        choose_and_bind_hyperparameters(
            args.tune,
            data_dir,
            run_dir,
            args.seed,
            run_mode=mode,
            checkpoint=hp_checkpoint,
            debug=args.debug,
            generate_cache=args.generate_cache,
            load_cache=args.load_cache,
            verbose=verbose,
<<<<<<< HEAD
            hospital_id=args.hospital_id,
            hospital_id_test=args.hospital_id_test,
=======
            pytorch_forecasting=pytorch_forecasting,
            random_labels=random_labels,
>>>>>>> fe62ee28
        )

    log_full_line(f"Logging to {run_dir.resolve()}", level=logging.INFO)
    if evaluate:
        mode_string = "STARTING EVALUATION"
    elif args.fine_tune:
        mode_string = "STARTING FINE TUNING"
    else:
        mode_string = "STARTING TRAINING"
    log_full_line(mode_string, level=logging.INFO, char="=", num_newlines=3)

    start_time = datetime.now()

    execute_repeated_cv(
        data_dir,
        run_dir,
        args.seed,
        eval_only=evaluate,
        train_size=train_size,
        load_weights=load_weights,
        source_dir=source_dir,
        reproducible=reproducible,
        debug=args.debug,
        verbose=args.verbose,
        load_cache=args.load_cache,
        generate_cache=args.generate_cache,
        mode=mode,
        hospital_id=args.hospital_id,
        hospital_id_test=args.hospital_id_test,
        pretrained_imputation_model=pretrained_imputation_model,
        cpu=args.cpu,
        wandb=args.wandb_sweep,
        complete_train=args.complete_train,
<<<<<<< HEAD
        save_data=args.save_data,
        max_train=args.max_train,
=======
        explain=explain,
        pytorch_forecasting=pytorch_forecasting,
        XAI_metric=XAI_metric,
        random_model_dir=random_model_dir,
        random_labels=random_labels,
>>>>>>> fe62ee28
    )

    log_full_line("FINISHED TRAINING", level=logging.INFO, char="=", num_newlines=3)
    execution_time = datetime.now() - start_time
    log_full_line(f"DURATION: {execution_time}", level=logging.INFO, char="")
    aggregate_results(run_dir, execution_time)
    if args.plot:
        plot_aggregated_results(run_dir, "aggregated_test_metrics.json")


"""Main module."""
if __name__ == "__main__":
    main()<|MERGE_RESOLUTION|>--- conflicted
+++ resolved
@@ -185,13 +185,6 @@
             generate_cache=args.generate_cache,
             load_cache=args.load_cache,
             verbose=verbose,
-<<<<<<< HEAD
-            hospital_id=args.hospital_id,
-            hospital_id_test=args.hospital_id_test,
-=======
-            pytorch_forecasting=pytorch_forecasting,
-            random_labels=random_labels,
->>>>>>> fe62ee28
         )
 
     log_full_line(f"Logging to {run_dir.resolve()}", level=logging.INFO)
@@ -225,16 +218,8 @@
         cpu=args.cpu,
         wandb=args.wandb_sweep,
         complete_train=args.complete_train,
-<<<<<<< HEAD
         save_data=args.save_data,
         max_train=args.max_train,
-=======
-        explain=explain,
-        pytorch_forecasting=pytorch_forecasting,
-        XAI_metric=XAI_metric,
-        random_model_dir=random_model_dir,
-        random_labels=random_labels,
->>>>>>> fe62ee28
     )
 
     log_full_line("FINISHED TRAINING", level=logging.INFO, char="=", num_newlines=3)
