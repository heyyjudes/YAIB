--- conflicted
+++ resolved
@@ -1,14 +1,13 @@
 from abc import abstractmethod
 from copy import deepcopy
 from typing import Union, Dict
-
 import pandas as pd
 from scipy.sparse import isspmatrix
 from pandas.core.groupby import DataFrameGroupBy
 from sklearn.preprocessing import StandardScaler
 from icu_benchmarks.recipes.ingredients import Ingredients
 from enum import Enum
-from icu_benchmarks.recipes.selector import Selector, all_predictors, all_numeric_predictors, sequence, groups
+from icu_benchmarks.recipes.selector import Selector, all_predictors, all_numeric_predictors
 
 
 class Step:
@@ -114,6 +113,27 @@
     def transform(self, data):
         new_data = self._check_ingredients(data)
         new_data[self.columns] = data[self.columns].fillna(self.value, method=self.method, axis=0, limit=self.limit)
+        return new_data
+
+
+class StepScale(Step):
+    def __init__(self, sel=all_numeric_predictors(), with_mean=True, with_std=True):
+        super().__init__(sel)
+        self.desc = f"Scale with mean ({with_mean}) and std ({with_std})"
+        self.with_mean = with_mean
+        self.with_std = with_std
+        self._group = False
+
+    def do_fit(self, data):
+        self.scalers = {
+            c: StandardScaler(copy=True, with_mean=self.with_mean, with_std=self.with_std).fit(data[c].values[:, None])
+            for c in self.columns
+        }
+
+    def transform(self, data):
+        new_data = self._check_ingredients(data)
+        for c, sclr in self.scalers.items():
+            new_data[c] = sclr.transform(data[c].values[:, None])
         return new_data
 
 
@@ -262,7 +282,7 @@
                 col_names = (
                     col
                     if self.in_place
-                    else [f"{self.sklearn_transformer.__class__.__name__}_{col}_{i + 1}" for i in range(new_cols.shape[1])]
+                    else [f"{self.sklearn_transformer.__class__.__name__}_{col}_{i+1}" for i in range(new_cols.shape[1])]
                 )
                 new_data[col_names] = new_cols
         else:
@@ -277,7 +297,7 @@
             col_names = (
                 self.columns
                 if self.in_place
-                else [f"{self.sklearn_transformer.__class__.__name__}_{i + 1}" for i in range(new_cols.shape[1])]
+                else [f"{self.sklearn_transformer.__class__.__name__}_{i+1}" for i in range(new_cols.shape[1])]
             )
             if new_cols.shape[1] != len(col_names):
                 raise ValueError(
@@ -294,7 +314,6 @@
         return new_data
 
 
-<<<<<<< HEAD
 class StepResampling(Step):
     def __init__(
         self,
@@ -389,7 +408,8 @@
         new_data = new_data.set_index(groups()(data))
 
         return new_data
-=======
+
+
 class StepScale:
     """Provides a wrapper for a scaling with StepSklearn.
 
@@ -410,5 +430,4 @@
         in_place: bool = True,
         role: str = "predictor",
     ):
-        return StepSklearn(StandardScaler(with_mean=with_mean, with_std=with_std), sel=sel, in_place=in_place, role=role)
->>>>>>> d29be37e
+        return StepSklearn(StandardScaler(with_mean=with_mean, with_std=with_std), sel=sel, in_place=in_place, role=role)