from abc import abstractmethod
from copy import deepcopy
<<<<<<< HEAD

import pandas as pd
=======
from typing import Union
>>>>>>> eace6780
from scipy.sparse import isspmatrix
from pandas.core.groupby import DataFrameGroupBy
from sklearn.preprocessing import StandardScaler
<<<<<<< HEAD
import datetime
=======
from icu_benchmarks.recipes.ingredients import Ingredients
>>>>>>> eace6780
from enum import Enum

from icu_benchmarks.recipes.selector import Selector, all_predictors, all_numeric_predictors


class Step:
    """This class represents a step in a recipe.

    Steps are transformations to be executed on selected columns of a DataFrame.
    They fit a transformer to the selected columns and afterwards transform the data with the fitted transformer.

    Args:
        sel (Selector): Object that holds information about the selected columns.

    Attributes:
        columns (list): List with the names of the selected columns.
        _trained (bool): If the step was fitted already.
        _group (bool): If the step runs on grouped data.
    """

    def __init__(self, sel: Selector = all_predictors()):
        self.sel = sel
        self.columns = []
        self._trained = False
        self._group = True

    @property
    def trained(self) -> bool:
        return self._trained

    @property
    def group(self) -> bool:
        return self._group

    def fit(self, data: Ingredients):
        """This function fits the transformer to the data.

        Args:
            data (Ingredients): The DataFrame to fit to.
        """
        data = self._check_ingredients(data)
        self.columns = self.sel(data)
        self.do_fit(data)
        self._trained = True

    @abstractmethod
    def do_fit(self, data: Ingredients):
        pass

    def _check_ingredients(self, data: Union[Ingredients, DataFrameGroupBy]) -> Ingredients:
        """Check input for allowed types

        Args:
            data (Union[Ingredients, DataFrameGroupBy]): input to the step

        Raises:
            ValueError: If a grouped pd.DataFrame is provided to a step that can't use groups.
            ValueError: If input are not (potentially grouped) Ingredients.

        Returns:
            Ingredients: validated input
        """
        if isinstance(data, DataFrameGroupBy):
            if not self._group:
                raise ValueError("Step does not accept grouped data.")
            data = data.obj
        if not isinstance(data, Ingredients):
            raise ValueError(f"Expected Ingredients object, got {data.__class__}")
        return data

    def transform(self, data: Ingredients) -> Ingredients:
        """This function transforms the data with the fitted transformer.

        Args:
            data (Ingredients): The DataFrame to transform.

        Returns:
            The transformed DataFrame.
        """
        pass

    def fit_transform(self, data: Ingredients) -> Ingredients:
        self.fit(data)
        print(data.obj)
        return self.transform(data)

    def __repr__(self) -> str:
        repr = self.desc + " for "

        if not self.trained:
            repr += str(self.sel)
        else:
            repr += str(self.columns) if len(self.columns) < 3 else str(self.columns[:2] + ["..."])  # FIXME: remove brackets
            repr += " [trained]"

        return repr


class StepImputeFill(Step):
    def __init__(self, sel=all_predictors(), value=None, method=None, limit=None):
        super().__init__(sel)
        self.desc = f"Impute with {method if method else value}"
        self.value = value
        self.method = method
        self.limit = limit

    def transform(self, data):
        new_data = self._check_ingredients(data)
        new_data[self.columns] = data[self.columns].fillna(self.value, method=self.method, axis=0, limit=self.limit)
        return new_data


class StepScale(Step):
    def __init__(self, sel=all_numeric_predictors(), with_mean=True, with_std=True):
        super().__init__(sel)
        self.desc = f"Scale with mean ({with_mean}) and std ({with_std})"
        self.with_mean = with_mean
        self.with_std = with_std
        self._group = False

    def do_fit(self, data):
        self.scalers = {
            c: StandardScaler(copy=True, with_mean=self.with_mean, with_std=self.with_std).fit(data[c].values[:, None])
            for c in self.columns
        }

    def transform(self, data):
        new_data = self._check_ingredients(data)
        for c, sclr in self.scalers.items():
            new_data[c] = sclr.transform(data[c].values[:, None])
        return new_data


class Accumulator(Enum):
    MAX = "max"
    MIN = "min"
    MEAN = "mean"
    MEDIAN = "median"
    COUNT = "count"
    VAR = "var"


class StepHistorical(Step):
    """This step generates columns with a historical accumulator provided by the user.

    Args:
        fun (Accumulator): Instance of the Accumulator enumerable that signifies which type of historical accumulation
            to use (default is MAX).
        suffix (String, optional): Defaults to none. Set the name to have the step generate new columns with this suffix
            instead of the default suffix.
        role (str, optional): Defaults to 'predictor'. In case new columns are added, set their role to role.
    """

    def __init__(
        self,
        sel: Selector = all_numeric_predictors(),
        fun: Accumulator = Accumulator.MAX,
        suffix: str = None,
        role: str = "predictor",
    ):
        super().__init__(sel)

        self.desc = f"Create historical {fun}"
        self.fun = fun
        if suffix is None:
            try:
                suffix = fun.value
            except Exception:
                raise TypeError(f"Expected Accumulator enum for function, got {self.fun.__class__}")
        self.suffix = suffix
        self.role = role

    def transform(self, data: Ingredients) -> Ingredients:
        """
        Raises:
            TypeError: If the function is not of type Accumulator
        """
        new_data = self._check_ingredients(data)

        new_columns = [c + "_" + self.suffix for c in self.columns]

        if self.fun is Accumulator.MAX:
            res = data[self.columns].cummax(skipna=True)
        elif self.fun is Accumulator.MIN:
            res = data[self.columns].cummin(skipna=True)
        elif self.fun is Accumulator.MEAN:
            # Reset index, as we get back a multi-index, and we want a simple rolling index
            res = data[self.columns].expanding().mean().reset_index(drop=True)
        elif self.fun is Accumulator.MEDIAN:
            res = data[self.columns].expanding().median().reset_index(drop=True)
        elif self.fun is Accumulator.COUNT:
            res = data[self.columns].expanding().count().reset_index(drop=True)
        elif self.fun is Accumulator.VAR:
            res = data[self.columns].expanding().var().reset_index(drop=True)
        else:
            raise TypeError(f"Expected Accumulator enum for function, got {self.fun.__class__}")

        new_data[new_columns] = res

        # Update roles for the newly generated columns
        for nc in new_columns:
            new_data.update_role(nc, self.role)

        return new_data


class StepSklearn(Step):
    """This step takes a transformer from scikit-learn and makes it usable as a step in a recipe.

    Args:
        sklearn_transformer (object): Instance of scikit-learn transformer that implements fit() and transform().
        columnwise (bool, optional): Defaults to False. Set to True to fit and transform the DF column by column.
        in_place (bool, optional): Defaults to True.
            Set to False to have the step generate new columns instead of overwriting the existing ones.
        role (str, optional): Defaults to 'predictor'. Incase new columns are added, set their role to role.

    Attributes:
        _transformers (dict): If the transformer is applied columnwise,
            this dict holds references to the separately fitted instances.
    """

    def __init__(
        self,
        sklearn_transformer: object,
        sel: Selector = all_predictors(),
        columnwise: bool = False,
        in_place: bool = True,
        role: str = "predictor",
    ):
        super().__init__(sel)
        self.desc = f"Use sklearn transformer {sklearn_transformer.__class__.__name__}"
        self.sklearn_transformer = sklearn_transformer
        self.columnwise = columnwise
        self.in_place = in_place
        self.role = role
        self._group = False

    def do_fit(self, data: Ingredients) -> Ingredients:
        """
        Raises:
            ValueError: If the transformer expects a single column but gets multiple.
        """
        if self.columnwise:
            self._transformers = {}
            for col in self.columns:
                # copy the transformer so we keep the distinct fit for each column and don't just refit
                self._transformers[col] = deepcopy(self.sklearn_transformer.fit(data[col]))
        else:
            try:
                self.sklearn_transformer.fit(data[self.columns])
            except ValueError as e:
                if "should be a 1d array" in str(e) or "Multioutput target data is not supported" in str(e):
                    raise ValueError(
                        "The sklearn transformer expects a 1d array as input. " "Try running the step with columnwise=True."
                    )
                raise

    def transform(self, data: Ingredients) -> Ingredients:
        """
        Raises:
            TypeError: If the transformer returns a sparse matrix.
            ValueError: If the transformer returns an unexpected amount of columns.
        """
        new_data = self._check_ingredients(data)

        if self.columnwise:
            for col in self.columns:
                new_cols = self._transformers[col].transform(new_data[col])
                if self.in_place and new_cols.ndim == 2 and new_cols.shape[1] > 1:
                    raise ValueError(
                        "The sklearn transformer returned more than one column. Try running the step with in_place=False."
                    )
                col_names = (
                    col
                    if self.in_place
                    else [f"{self.sklearn_transformer.__class__.__name__}_{col}_{i+1}" for i in range(new_cols.shape[1])]
                )
                new_data[col_names] = new_cols
        else:
            new_cols = self.sklearn_transformer.transform(new_data[self.columns])
            if isspmatrix(new_cols):
                raise TypeError(
                    "The sklearn transformer returns a sparse matrix, "
                    "but recipes expects a dense numpy representation. "
                    "Try setting sparse=False or similar in the transformer initilisation."
                )

            col_names = (
                self.columns
                if self.in_place
                else [f"{self.sklearn_transformer.__class__.__name__}_{i+1}" for i in range(new_cols.shape[1])]
            )
            if new_cols.shape[1] != len(col_names):
                raise ValueError(
                    "The sklearn transformer returned a different amount of columns. Try running the step with in_place=False."
                )

            new_data[col_names] = new_cols

        # set role of new columns
        if not self.in_place:
            for col in col_names:
                new_data.update_role(col, self.role)
<<<<<<< HEAD
        
        return new_data

class StepResampling(Step):

    def __init__(self, old_resolution, new_resolution):
        super().__init__(all_predictors())
        self.resolution = old_resolution
        self.new_resolution = new_resolution
        # self._group = False


    def fit(self, data):
        #self.columns = self.sel(data.obj)
        self._trained = True

    def transform(self, data):
        # print(data['time'])
        new_data = data
        # new_data = data
        # new_data.time = pd.to_datetime(new_data.time)
        # new_data = new_data.set_index(new_data.time)
        # new_data = new_data.groupby("stay_id")
        new_data = new_data.resample("2h", on="time").mean()
        new_data = new_data.droplevel("stay_id")
        new_data = new_data.reset_index(drop=False)
        # new_data = new_data.obj
        print(new_data)
        # new_data = new_data.obj
        # data = new_data
        return new_data
        # return NotImplementedError()

=======

        return new_data
>>>>>>> eace6780
<|MERGE_RESOLUTION|>--- conflicted
+++ resolved
@@ -1,21 +1,12 @@
 from abc import abstractmethod
 from copy import deepcopy
-<<<<<<< HEAD
-
-import pandas as pd
-=======
 from typing import Union
->>>>>>> eace6780
 from scipy.sparse import isspmatrix
 from pandas.core.groupby import DataFrameGroupBy
 from sklearn.preprocessing import StandardScaler
-<<<<<<< HEAD
+from icu_benchmarks.recipes.ingredients import Ingredients
 import datetime
-=======
-from icu_benchmarks.recipes.ingredients import Ingredients
->>>>>>> eace6780
 from enum import Enum
-
 from icu_benchmarks.recipes.selector import Selector, all_predictors, all_numeric_predictors
 
 
@@ -97,7 +88,6 @@
 
     def fit_transform(self, data: Ingredients) -> Ingredients:
         self.fit(data)
-        print(data.obj)
         return self.transform(data)
 
     def __repr__(self) -> str:
@@ -317,8 +307,7 @@
         if not self.in_place:
             for col in col_names:
                 new_data.update_role(col, self.role)
-<<<<<<< HEAD
-        
+
         return new_data
 
 class StepResampling(Step):
@@ -351,7 +340,3 @@
         return new_data
         # return NotImplementedError()
 
-=======
-
-        return new_data
->>>>>>> eace6780
