import re

from .ingredients import Ingredients
from typing import Union


<<<<<<< HEAD
class Selector:
=======
class Selector():
>>>>>>> bf42c519
    """Class responsible for selecting the variables affected by a recipe step

    Args:
        description (str): Text used to represent Selector when printed in summaries
        names (Union[str, list[str]], optional): Column names to select. Defaults to None.
        roles (Union[str, list[str]], optional): Column roles to select, see also Ingredients. Defaults to None.
        types (Union[str, list[str]], optional): Column data types to select. Defaults to None.
        pattern (re.Pattern, optional): Regex pattern to search column names with. Defaults to None.
    """

    def __init__(
<<<<<<< HEAD
        self,
        description: str,
        names: Union[str, list[str]] = None,
        roles: Union[str, list[str]] = None,
        types: Union[str, list[str]] = None,
=======
        self, 
        description: str, 
        names: Union[str, list[str]]=None, 
        roles: Union[str, list[str]]=None, 
        types: Union[str, list[str]]=None,
        pattern: re.Pattern=None
>>>>>>> bf42c519
    ):
        self.description = description
        self.set_names(names)
        self.set_roles(roles)
        self.set_types(types)
        self.set_pattern(pattern)

    def set_names(self, names: Union[str, list[str]]):
        """Set the column names to select with this Selector

        Args:
            names (Union[str, list[str]]): column names to select
        """
        self.names = enlist_str(names)

    def set_roles(self, roles: Union[str, list[str]]):
        """Set the column roles to select with this Selector

        Args:
            roles (Union[str, list[str]]): column roles to select, see also Ingredients
        """
        self.roles = enlist_str(roles)

    def set_types(self, roles: Union[str, list[str]]):
        """Set the column data types to select with this Selector

        Args:
            roles (Union[str, list[str]]): column data types to select
        """
        self.types = enlist_str(roles)

    def set_pattern(self, pattern: re.Pattern):
        """Set the pattern to search with this Selector

        Args:
            pattern (re.Pattern): Regex pattern to search column names with.
        """
        self.pattern = pattern

    def __call__(self, ingr: Ingredients) -> list[str]:
        """Select variables from Ingredients

        Args:
            ingr (Ingredients): object from which to select the variables

        Raises:
            TypeError: when something other than an Ingredient object is passed

        Returns:
            list[str]: selected variables
        """

        if not isinstance(ingr, Ingredients):
            raise TypeError(f"Expected Ingredients, got {ingr.__class__}")

        vars = ingr.columns.tolist()

        if self.roles is not None:
            sel_roles = [v for v, r in ingr.roles.items() if intersection(r, self.roles)]
            vars = intersection(vars, sel_roles)

        if self.types is not None:
            sel_types = ingr.select_dtypes(include=self.types).columns.tolist()
            vars = intersection(vars, sel_types)

        if self.names is not None:
            vars = intersection(vars, self.names)

        if self.pattern is not None:
            vars = list(filter(self.pattern.search, vars))

        return vars

    def __repr__(self):
        return self.description


def enlist_str(x: Union[str, list[str], None]) -> Union[list[str], None]:
    """Wrap a str in a list if it isn't a list yet

    Args:
        x (Union[str, list[str], None]): object to wrap.

    Raises:
        TypeError: If neither a str nor a list of strings is passed

    Returns:
        Union[list[str], None]: _description_
    """
    if isinstance(x, str):
        return [x]
    elif isinstance(x, list):
        if not all(isinstance(i, str) for i in x):
            raise TypeError("Only lists of str are allowed.")
        return x
    elif x is None:
        return x
    else:
        raise TypeError(f"Expected str or list of str, got {x.__class__}")


def intersection(x: list, y: list) -> list:
    """Intersection of two lists

    Note:
        maintains the order of the first list
        does not deduplicate items (i.e., does not return a set)

    Args:
        x (list): first list
        y (list): second list

    Returns:
        list: elements in `x` that are also in `y`
    """
    if isinstance(x, str):
        x = [x]
    if isinstance(y, str):
        y = [y]
    return [i for i in x if i in y]


def all_of(names: Union[str, list[str]]) -> Selector:
    """Select any columns with one of the given names

    Args:
        names (Union[str, list[str]]): names to select

    Returns:
        Selector: object representing the selection rule
    """
    return Selector(description=str(names), names=names)


def regex_names(regex: str) -> Selector:
    """Select any columns where the name matches the regex pattern

    Args:
        pattern (str): string to be transformed to regex pattern to search for

    Returns:
        Selector: object representing the selection rule
    """
    pattern = re.compile(regex)
    return Selector(description=f'regex: {regex}', pattern=pattern)


def starts_with(prefix: str) -> Selector:
    """Select any columns where the name starts with the prefix

    Args:
        prefix (str): prefix to search for

    Returns:
        Selector: object representing the selection rule
    """
    return regex_names(f'^{prefix}')


def ends_with(suffix: str) -> Selector:
    """Select any columns where the name ends with the suffix

    Args:
        prsuffixefix (str): suffix to search for

    Returns:
        Selector: object representing the selection rule
    """
    return regex_names(f'{suffix}$')


def contains(substring: str) -> Selector:
    """Select any columns where the name contains the substring

    Args:
        substring (str): substring to search for

    Returns:
        Selector: object representing the selection rule
    """
    return regex_names(f'{substring}')


def has_role(roles: Union[str, list[str]]) -> Selector:
    """Select any columns with one of the given roles

    Args:
        roles (Union[str, list[str]]): roles to select

    Returns:
       Selector: object representing the selection rule
    """
    return Selector(description=f"roles: {roles}", roles=roles)


def has_type(types: Union[str, list[str]]) -> Selector:
    """Select any columns with one of the given types

    Args:
        types (Union[str, list[str]]): data types to select

    Note:
        Data types are selected based on string representation as returned
        by `df[[varname]].dtype.name`

    Returns:
        Selector: object representing the selection rule
    """
    return Selector(description=f"types: {types}", types=types)


def groups() -> Selector:
    """Select any grouping variables

    Returns:
        Selector: object representing the selection rule
    """
    return Selector(description="grouping variables", roles=["group"])


def all_predictors() -> Selector:
    """Select all predictor columns

    Returns:
        Selector: object representing the selection rule
    """
    sel = has_role(["predictor"])
    sel.description = "all predictors"
    return sel


def all_numeric_predictors() -> Selector:
    """Select all numerical predictor columns

    Returns:
        Selector: object representing the selection rule
    """
    sel = all_predictors()
    sel.set_types(["int16", "int32", "int64", "float16", "float32", "float64"])
    sel.description = "all numeric predictors"
    return sel


def all_outcomes() -> Selector:
    """Select outcome columns

    Returns:
        Selector: object representing the selection rule
    """
    sel = has_role(["outcome"])
    sel.description = "all outcomes"
    return sel<|MERGE_RESOLUTION|>--- conflicted
+++ resolved
@@ -4,11 +4,7 @@
 from typing import Union
 
 
-<<<<<<< HEAD
 class Selector:
-=======
-class Selector():
->>>>>>> bf42c519
     """Class responsible for selecting the variables affected by a recipe step
 
     Args:
@@ -20,20 +16,12 @@
     """
 
     def __init__(
-<<<<<<< HEAD
         self,
         description: str,
         names: Union[str, list[str]] = None,
         roles: Union[str, list[str]] = None,
         types: Union[str, list[str]] = None,
-=======
-        self, 
-        description: str, 
-        names: Union[str, list[str]]=None, 
-        roles: Union[str, list[str]]=None, 
-        types: Union[str, list[str]]=None,
-        pattern: re.Pattern=None
->>>>>>> bf42c519
+        pattern: re.Pattern = None
     ):
         self.description = description
         self.set_names(names)
