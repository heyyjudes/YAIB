--- conflicted
+++ resolved
@@ -47,7 +47,9 @@
             **kwargs,
         )
 
-        self.init_conv = nn.Sequential(Conv(in_channels, res_channels, kernel_size=1), nn.ReLU())
+        self.init_conv = nn.Sequential(
+            Conv(in_channels, res_channels, kernel_size=1), nn.ReLU()
+        )
 
         self.residual_layer = Residual_group(
             res_channels=res_channels,
@@ -61,14 +63,20 @@
         )
 
         self.final_conv = nn.Sequential(
-            Conv(skip_channels, skip_channels, kernel_size=1), nn.ReLU(), ZeroConv1d(skip_channels, out_channels)
-        )
-
-        self.diffusion_parameters = calc_diffusion_hyperparams(diffusion_time_steps, beta_0, beta_T)
+            Conv(skip_channels, skip_channels, kernel_size=1),
+            nn.ReLU(),
+            ZeroConv1d(skip_channels, out_channels),
+        )
+
+        self.diffusion_parameters = calc_diffusion_hyperparams(
+            diffusion_time_steps, beta_0, beta_T
+        )
 
     def on_fit_start(self) -> None:
         self.diffusion_parameters = {
-            k: v.to(self.device) for k, v in self.diffusion_parameters.items() if isinstance(v, torch.Tensor)
+            k: v.to(self.device)
+            for k, v in self.diffusion_parameters.items()
+            if isinstance(v, torch.Tensor)
         }
         return super().on_fit_start()
 
@@ -93,15 +101,21 @@
         observed_mask = 1 - amputation_mask.float()
 
         if step_prefix in ["train", "val"]:
-            T, Alpha_bar = self.hparams.diffusion_time_steps, self.diffusion_parameters["Alpha_bar"]
+            T, Alpha_bar = (
+                self.hparams.diffusion_time_steps,
+                self.diffusion_parameters["Alpha_bar"],
+            )
 
             B, C, L = amputated_data.shape  # B is batchsize, C=1, L is audio length
-            diffusion_steps = torch.randint(T, size=(B, 1, 1)).to(self.device)  # randomly sample diffusion steps from 1~T
+            diffusion_steps = torch.randint(T, size=(B, 1, 1)).to(
+                self.device
+            )  # randomly sample diffusion steps from 1~T
 
             z = std_normal(amputated_data.shape, self.device)
             z = amputated_data * observed_mask.float() + z * (1 - observed_mask).float()
             transformed_X = (
-                torch.sqrt(Alpha_bar[diffusion_steps]) * amputated_data + torch.sqrt(1 - Alpha_bar[diffusion_steps]) * z
+                torch.sqrt(Alpha_bar[diffusion_steps]) * amputated_data
+                + torch.sqrt(1 - Alpha_bar[diffusion_steps]) * z
             )  # compute x_t from q(x_t|x_0)
             epsilon_theta = self(
                 (
@@ -112,16 +126,25 @@
                 )
             )  # predict \epsilon according to \epsilon_\theta
 
-            loss = self.loss(epsilon_theta[amputation_mask.bool()], z[amputation_mask.bool()])
+            loss = self.loss(
+                epsilon_theta[amputation_mask.bool()], z[amputation_mask.bool()]
+            )
         else:
             target = target.permute(0, 2, 1)
             target_missingness = target_missingness.permute(0, 2, 1)
             imputed_data = self.sampling(amputated_data, observed_mask)
-            amputated_data[amputation_mask.bool()] = imputed_data[amputation_mask.bool()]
+            amputated_data[amputation_mask.bool()] = imputed_data[
+                amputation_mask.bool()
+            ]
             amputated_data[target_missingness > 0] = target[target_missingness > 0]
             loss = self.loss(amputated_data, target)
             for metric in self.metrics[step_prefix].values():
-                metric.update((torch.flatten(amputated_data, start_dim=1).clone(), torch.flatten(target, start_dim=1).clone()))
+                metric.update(
+                    (
+                        torch.flatten(amputated_data, start_dim=1).clone(),
+                        torch.flatten(target, start_dim=1).clone(),
+                    )
+                )
 
         self.log(f"{step_prefix}/loss", loss.item(), prog_bar=True)
         return loss
@@ -157,7 +180,9 @@
 
         for t in range(T - 1, -1, -1):
             x = x * (1 - mask).float() + cond * mask.float()
-            diffusion_steps = (t * torch.ones((B, 1))).to(self.device)  # use the corresponding reverse step
+            diffusion_steps = (t * torch.ones((B, 1))).to(
+                self.device
+            )  # use the corresponding reverse step
             epsilon_theta = self(
                 (
                     x,
@@ -167,9 +192,13 @@
                 )
             )  # predict \epsilon according to \epsilon_\theta
             # update x_{t-1} to \mu_\theta(x_t)
-            x = (x - (1 - Alpha[t]) / torch.sqrt(1 - Alpha_bar[t]) * epsilon_theta) / torch.sqrt(Alpha[t])
+            x = (
+                x - (1 - Alpha[t]) / torch.sqrt(1 - Alpha_bar[t]) * epsilon_theta
+            ) / torch.sqrt(Alpha[t])
             if t > 0:
-                x = x + Sigma[t] * std_normal(cond.shape, self.device)  # add the variance term to x_{t-1}
+                x = x + Sigma[t] * std_normal(
+                    cond.shape, self.device
+                )  # add the variance term to x_{t-1}
 
         return x
 
@@ -225,12 +254,20 @@
     Beta_tilde = Beta + 0
     for t in range(1, diffusion_time_steps):
         Alpha_bar[t] *= Alpha_bar[t - 1]  # \bar{\alpha}_t = \prod_{s=1}^t \alpha_s
-        Beta_tilde[t] *= (1 - Alpha_bar[t - 1]) / (1 - Alpha_bar[t])  # \tilde{\beta}_t = \beta_t * (1-\bar{\alpha}_{t-1})
+        Beta_tilde[t] *= (1 - Alpha_bar[t - 1]) / (
+            1 - Alpha_bar[t]
+        )  # \tilde{\beta}_t = \beta_t * (1-\bar{\alpha}_{t-1})
         # / (1-\bar{\alpha}_t)
     Sigma = torch.sqrt(Beta_tilde)  # \sigma_t^2  = \tilde{\beta}_t
 
     _dh = {}
-    _dh["T"], _dh["Beta"], _dh["Alpha"], _dh["Alpha_bar"], _dh["Sigma"] = diffusion_time_steps, Beta, Alpha, Alpha_bar, Sigma
+    _dh["T"], _dh["Beta"], _dh["Alpha"], _dh["Alpha_bar"], _dh["Sigma"] = (
+        diffusion_time_steps,
+        Beta,
+        Alpha,
+        Alpha_bar,
+        Sigma,
+    )
     diffusion_hyperparams = _dh
     return diffusion_hyperparams
 
@@ -239,7 +276,13 @@
     def __init__(self, in_channels, out_channels, kernel_size=3, dilation=1):
         super(Conv, self).__init__()
         self.padding = dilation * (kernel_size - 1) // 2
-        self.conv = nn.Conv1d(in_channels, out_channels, kernel_size, dilation=dilation, padding=self.padding)
+        self.conv = nn.Conv1d(
+            in_channels,
+            out_channels,
+            kernel_size,
+            dilation=dilation,
+            padding=self.padding,
+        )
         self.conv = nn.utils.weight_norm(self.conv)
         nn.init.kaiming_normal_(self.conv.weight)
 
@@ -261,7 +304,14 @@
 
 
 class Residual_block(nn.Module):
-    def __init__(self, res_channels, skip_channels, dilation, diffusion_step_embed_dim_out, in_channels):
+    def __init__(
+        self,
+        res_channels,
+        skip_channels,
+        dilation,
+        diffusion_step_embed_dim_out,
+        in_channels,
+    ):
         super(Residual_block, self).__init__()
 
         self.res_channels = res_channels
@@ -269,10 +319,14 @@
         self.fc_t = nn.Linear(diffusion_step_embed_dim_out, self.res_channels)
 
         # dilated conv layer
-        self.dilated_conv_layer = Conv(self.res_channels, 2 * self.res_channels, kernel_size=3, dilation=dilation)
+        self.dilated_conv_layer = Conv(
+            self.res_channels, 2 * self.res_channels, kernel_size=3, dilation=dilation
+        )
 
         # add mel spectrogram upsampler and conditioner conv1x1 layer  (In adapted to S4 output)
-        self.cond_conv = Conv(2 * in_channels, 2 * self.res_channels, kernel_size=1)  # 80 is mel bands
+        self.cond_conv = Conv(
+            2 * in_channels, 2 * self.res_channels, kernel_size=1
+        )  # 80 is mel bands
 
         # residual conv1x1 layer, connect to next residual layer
         self.res_conv = nn.Conv1d(res_channels, res_channels, kernel_size=1)
@@ -301,11 +355,9 @@
         cond = self.cond_conv(cond)
         h += cond
 
-<<<<<<< HEAD
-        out = torch.tanh(h[:, : self.res_channels, :]) * torch.sigmoid(h[:, self.res_channels :, :])
-=======
-        out = torch.tanh(h[:, :self.res_channels, :]) * torch.sigmoid(h[:, self.res_channels:, :])
->>>>>>> 274ad490
+        out = torch.tanh(h[:, : self.res_channels, :]) * torch.sigmoid(
+            h[:, self.res_channels :, :]
+        )
 
         res = self.res_conv(out)
         assert x.shape == res.shape
@@ -330,8 +382,12 @@
         self.num_res_layers = num_res_layers
         self.diffusion_step_embed_dim_in = diffusion_step_embed_dim_in
 
-        self.fc_t1 = nn.Linear(diffusion_step_embed_dim_in, diffusion_step_embed_dim_mid)
-        self.fc_t2 = nn.Linear(diffusion_step_embed_dim_mid, diffusion_step_embed_dim_out)
+        self.fc_t1 = nn.Linear(
+            diffusion_step_embed_dim_in, diffusion_step_embed_dim_mid
+        )
+        self.fc_t2 = nn.Linear(
+            diffusion_step_embed_dim_mid, diffusion_step_embed_dim_out
+        )
 
         self.residual_blocks = nn.ModuleList()
         for n in range(self.num_res_layers):
@@ -360,10 +416,14 @@
         h = noise
         skip = 0
         for n in range(self.num_res_layers):
-            h, skip_n = self.residual_blocks[n]((noise, conditional, diffusion_step_embed))
+            h, skip_n = self.residual_blocks[n](
+                (noise, conditional, diffusion_step_embed)
+            )
             skip += skip_n
 
-        return skip * math.sqrt(1.0 / self.num_res_layers)  # normalize for training stability
+        return skip * math.sqrt(
+            1.0 / self.num_res_layers
+        )  # normalize for training stability
 
 
 def std_normal(size, device):
