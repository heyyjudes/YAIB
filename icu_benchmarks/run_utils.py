import json
from argparse import ArgumentParser, BooleanOptionalAction
from datetime import datetime
import logging
from pathlib import Path
import scipy.stats as stats
import shutil
from statistics import mean, stdev

from icu_benchmarks.models.utils import JsonNumpyEncoder


def build_parser() -> ArgumentParser:
    """Builds an ArgumentParser for the command line.

    Returns:
        The configured ArgumentParser.
    """
    parser = ArgumentParser(description="Benchmark lib for processing and evaluation of deep learning models on ICU data")

    parent_parser = ArgumentParser(add_help=False)
    subparsers = parser.add_subparsers(title="Commands", dest="command", required=True)

    # ARGUMENTS FOR ALL COMMANDS
    general_args = parent_parser.add_argument_group("General arguments")
    general_args.add_argument("-d", "--data-dir", required=True, type=Path, help="Path to the parquet data directory.")
    general_args.add_argument("-n", "--name", required=True, help="Name of the (target) dataset.")
    general_args.add_argument("-t", "--task", default="BinaryClassification", help="Name of the task gin.")
    general_args.add_argument("-tn", "--task-name", help="Name of the task.")
    general_args.add_argument("-m", "--model", default="LGBMClassifier", help="Name of the model gin.")
    general_args.add_argument("-e", "--experiment", help="Name of the experiment gin.")
    general_args.add_argument("-l", "--log-dir", required=True, type=Path, help="Log directory with model weights.")
<<<<<<< HEAD
    general_args.add_argument(
        "-s", "--seeds", default=[1111], nargs="+", type=int, help="Random seed for processing, tuning and training."
    )
    general_args.add_argument("--cpu", default=False, action=BooleanOptionalAction, help="Set to train and test on CPU.")
=======
    general_args.add_argument("-s", "--seed", default=1111, type=int, help="Random seed for processing, tuning and training.")
>>>>>>> 44cd67a1
    general_args.add_argument("-db", "--debug", default=False, action=BooleanOptionalAction, help="Set to load less data.")
    general_args.add_argument("-c", "--cache", action=BooleanOptionalAction, help="Set to cache and use preprocessed data.")
    general_args.add_argument("-pl", "--plot", action=BooleanOptionalAction, help="Generate common plots.")
    general_args.add_argument("-gb", "--gin-bindings", nargs="+", help="Overwrite or add gin bindings.")

    # MODEL TRAINING ARGUMENTS
    prep_and_train = subparsers.add_parser("train", help="Preprocess data and train model.", parents=[parent_parser])
    prep_and_train.add_argument("--reproducible", default=True, action=BooleanOptionalAction, help="Make torch reproducible.")
    prep_and_train.add_argument("--tune", default=False, action=BooleanOptionalAction, help="Find best hyperparameters.")
    prep_and_train.add_argument("--checkpoint", type=Path, help="Use previous checkpoint.")

    # EVALUATION PARSER
    evaluate = subparsers.add_parser("evaluate", help="Evaluate trained model on data.", parents=[parent_parser])
    evaluate.add_argument("-sn", "--source-name", required=True, type=Path, help="Name of the source dataset.")
    evaluate.add_argument("--source-dir", required=True, type=Path, help="Directory containing gin and model weights.")

    return parser


def create_run_dir(log_dir: Path, randomly_searched_params: str = None) -> Path:
    """Creates a log directory with the current time as name.

    Also creates a file in the log directory, if any parameters were randomly searched.
    The filename contains the fixed hyperparameters to check against in future runs.

    Args:
        log_dir: Parent directory to create run directory in.
        randomly_searched_params: String representing the randomly searched params.

    Returns:
        Path to the created run log directory.
    """
    log_dir_run = log_dir / str(datetime.now().strftime("%Y-%m-%dT%H-%M-%S"))
    log_dir_run.mkdir(parents=True)
    if randomly_searched_params:
        (log_dir_run / randomly_searched_params).touch()
    return log_dir_run


def aggregate_results(log_dir: Path):
    """Aggregates results from all folds and writes to JSON file.

    Args:
        log_dir: Path to the log directory.
    """
    aggregated = {}
    for seed in log_dir.iterdir():
        if seed.is_dir():
            aggregated[seed.name] = {}
            for fold in seed.iterdir():
                with open(fold / "test_metrics.json", "r") as f:
                    result = json.load(f)
                    aggregated[seed.name][fold.name] = result

    # Aggregate results per metric
    list_scores = {}
    for seed, folds in aggregated.items():
        for fold, result in folds.items():
            for metric, score in result.items():
                if isinstance(score, (float, int)):
                    list_scores[metric] = list_scores.setdefault(metric, [])
                    list_scores[metric].append(score)

    # Compute statistical metric over aggregated results
    averaged_scores = {metric: (mean(list)) for metric, list in list_scores.items()}
    std_scores = {metric: (stdev(list)) for metric, list in list_scores.items()}
    confidence_interval = {
        metric: (stats.t.interval(0.95, len(list) - 1, loc=mean(list), scale=stats.sem(list)))
        for metric, list in list_scores.items()
    }

    accumulated_metrics = {"avg": averaged_scores, "std": std_scores, "CI_0.95": confidence_interval}

    with open(log_dir / "aggregated_test_metrics.json", "w") as f:
        json.dump(aggregated, f, cls=JsonNumpyEncoder)

    with open(log_dir / "accumulated_test_metrics.json", "w") as f:
        json.dump(accumulated_metrics, f, cls=JsonNumpyEncoder)

    logging.info(f"Accumulated results: {accumulated_metrics}")


def log_full_line(msg: str, level: int = logging.INFO, char: str = "-", num_newlines: int = 0):
    """Logs a full line of a given character with a message centered.

    Args:
        msg: Message to log.
        level: Logging level.
        char: Character to use for the line.
        num_newlines: Number of newlines to append.
    """
    terminal_size = shutil.get_terminal_size((80, 20))
    reserved_chars = len(logging.getLevelName(level)) + 28
    logging.log(
        level,
        "{0:{char}^{width}}{1}".format(msg, "\n" * num_newlines, char=char, width=terminal_size.columns - reserved_chars),
    )<|MERGE_RESOLUTION|>--- conflicted
+++ resolved
@@ -30,14 +30,8 @@
     general_args.add_argument("-m", "--model", default="LGBMClassifier", help="Name of the model gin.")
     general_args.add_argument("-e", "--experiment", help="Name of the experiment gin.")
     general_args.add_argument("-l", "--log-dir", required=True, type=Path, help="Log directory with model weights.")
-<<<<<<< HEAD
-    general_args.add_argument(
-        "-s", "--seeds", default=[1111], nargs="+", type=int, help="Random seed for processing, tuning and training."
-    )
+    general_args.add_argument("-s", "--seed", default=1111, type=int, help="Random seed for processing, tuning and training.")
     general_args.add_argument("--cpu", default=False, action=BooleanOptionalAction, help="Set to train and test on CPU.")
-=======
-    general_args.add_argument("-s", "--seed", default=1111, type=int, help="Random seed for processing, tuning and training.")
->>>>>>> 44cd67a1
     general_args.add_argument("-db", "--debug", default=False, action=BooleanOptionalAction, help="Set to load less data.")
     general_args.add_argument("-c", "--cache", action=BooleanOptionalAction, help="Set to cache and use preprocessed data.")
     general_args.add_argument("-pl", "--plot", action=BooleanOptionalAction, help="Generate common plots.")
