import json
from argparse import ArgumentParser, BooleanOptionalAction
from datetime import datetime, timedelta
import logging
from pathlib import Path
import scipy.stats as stats
import shutil
from statistics import mean, stdev

from icu_benchmarks.models.utils import JsonResultLoggingEncoder


def build_parser() -> ArgumentParser:
    """Builds an ArgumentParser for the command line.

    Returns:
        The configured ArgumentParser.
    """
    parser = ArgumentParser(description="Benchmark lib for processing and evaluation of deep learning models on ICU data")

    parent_parser = ArgumentParser(add_help=False)
    subparsers = parser.add_subparsers(title="Commands", dest="command", required=True)

    # ARGUMENTS FOR ALL COMMANDS
    general_args = parent_parser.add_argument_group("General arguments")
    general_args.add_argument("-d", "--data-dir", required=True, type=Path, help="Path to the parquet data directory.")
    general_args.add_argument("-n", "--name", required=True, help="Name of the (target) dataset.")
    general_args.add_argument("-t", "--task", default="BinaryClassification", help="Name of the task gin.")
    general_args.add_argument("-tn", "--task-name", help="Name of the task.")
    general_args.add_argument("-m", "--model", default="LGBMClassifier", help="Name of the model gin.")
    general_args.add_argument("-e", "--experiment", help="Name of the experiment gin.")
    general_args.add_argument("-l", "--log-dir", required=True, type=Path, help="Log directory with model weights.")
    general_args.add_argument("-s", "--seed", default=1111, type=int, help="Random seed for processing, tuning and training.")
<<<<<<< HEAD
    general_args.add_argument("--cpu", default=False, action=BooleanOptionalAction, help="Set to train and test on CPU.")
=======
    general_args.add_argument(
        "-v",
        "--verbose",
        default=True,
        action=BooleanOptionalAction,
        help="Whether to use verbose logging. Disable for clean logs.",
    )
>>>>>>> f051aa63
    general_args.add_argument("-db", "--debug", default=False, action=BooleanOptionalAction, help="Set to load less data.")
    general_args.add_argument("-c", "--cache", action=BooleanOptionalAction, help="Set to cache and use preprocessed data.")
    general_args.add_argument("-pl", "--plot", action=BooleanOptionalAction, help="Generate common plots.")
    general_args.add_argument("-gb", "--gin-bindings", nargs="+", help="Overwrite or add gin bindings.")

    # MODEL TRAINING ARGUMENTS
    prep_and_train = subparsers.add_parser("train", help="Preprocess data and train model.", parents=[parent_parser])
    prep_and_train.add_argument("--reproducible", default=True, action=BooleanOptionalAction, help="Make torch reproducible.")
    prep_and_train.add_argument("--tune", default=False, action=BooleanOptionalAction, help="Find best hyperparameters.")
    prep_and_train.add_argument("--checkpoint", type=Path, help="Use previous checkpoint.")

    # EVALUATION PARSER
    evaluate = subparsers.add_parser("evaluate", help="Evaluate trained model on data.", parents=[parent_parser])
    evaluate.add_argument("-sn", "--source-name", required=True, type=Path, help="Name of the source dataset.")
    evaluate.add_argument("--source-dir", required=True, type=Path, help="Directory containing gin and model weights.")

    # DOMAIN ADAPTATION ARGUMENTS
    prep_and_train = subparsers.add_parser("da", help="Run DA experiment.", parents=[parent_parser])

    return parser


def create_run_dir(log_dir: Path, randomly_searched_params: str = None) -> Path:
    """Creates a log directory with the current time as name.

    Also creates a file in the log directory, if any parameters were randomly searched.
    The filename contains the fixed hyperparameters to check against in future runs.

    Args:
        log_dir: Parent directory to create run directory in.
        randomly_searched_params: String representing the randomly searched params.

    Returns:
        Path to the created run log directory.
    """
    log_dir_run = log_dir / str(datetime.now().strftime("%Y-%m-%dT%H-%M-%S"))
    log_dir_run.mkdir(parents=True)
    if randomly_searched_params:
        (log_dir_run / randomly_searched_params).touch()
    return log_dir_run


def aggregate_results(log_dir: Path, execution_time: timedelta = -1):
    """Aggregates results from all folds and writes to JSON file.

    Args:
        log_dir: Path to the log directory.
        execution_time: Overall execution time.
    """
    aggregated = {}
    for repetition in log_dir.iterdir():
        aggregated[repetition.name] = {}
        for fold_iter in repetition.iterdir():
            if (fold_iter / "test_metrics.json").is_file():
                with open(fold_iter / "test_metrics.json", "r") as f:
                    result = json.load(f)
                    aggregated[repetition.name][fold_iter.name] = result
            # Add durations to metrics
            if (fold_iter / "durations.json").is_file():
                with open(fold_iter / "durations.json", "r") as f:
                    result = json.load(f)
                    aggregated[repetition.name][fold_iter.name].update(result)

    # Aggregate results per metric
    list_scores = {}
    for repetition, folds in aggregated.items():
        for fold, result in folds.items():
            for metric, score in result.items():
                if isinstance(score, (float, int)):
                    list_scores[metric] = list_scores.setdefault(metric, [])
                    list_scores[metric].append(score)

    # Compute statistical metric over aggregated results
    averaged_scores = {metric: (mean(list)) for metric, list in list_scores.items()}
    std_scores = {metric: (stdev(list)) for metric, list in list_scores.items()}
    confidence_interval = {
        metric: (stats.t.interval(0.95, len(list) - 1, loc=mean(list), scale=stats.sem(list)))
        for metric, list in list_scores.items()
    }

    accumulated_metrics = {
        "avg": averaged_scores,
        "std": std_scores,
        "CI_0.95": confidence_interval,
        "execution_time": execution_time,
    }

    with open(log_dir / "aggregated_test_metrics.json", "w") as f:
        json.dump(aggregated, f, cls=JsonResultLoggingEncoder)

    with open(log_dir / "accumulated_test_metrics.json", "w") as f:
        json.dump(accumulated_metrics, f, cls=JsonResultLoggingEncoder)

    logging.info(f"Accumulated results: {accumulated_metrics}")


def log_full_line(msg: str, level: int = logging.INFO, char: str = "-", num_newlines: int = 0):
    """Logs a full line of a given character with a message centered.

    Args:
        msg: Message to log.
        level: Logging level.
        char: Character to use for the line.
        num_newlines: Number of newlines to append.
    """
    terminal_size = shutil.get_terminal_size((80, 20))
    reserved_chars = len(logging.getLevelName(level)) + 28
    logging.log(
        level,
        "{0:{char}^{width}}{1}".format(msg, "\n" * num_newlines, char=char, width=terminal_size.columns - reserved_chars),
    )<|MERGE_RESOLUTION|>--- conflicted
+++ resolved
@@ -31,9 +31,7 @@
     general_args.add_argument("-e", "--experiment", help="Name of the experiment gin.")
     general_args.add_argument("-l", "--log-dir", required=True, type=Path, help="Log directory with model weights.")
     general_args.add_argument("-s", "--seed", default=1111, type=int, help="Random seed for processing, tuning and training.")
-<<<<<<< HEAD
     general_args.add_argument("--cpu", default=False, action=BooleanOptionalAction, help="Set to train and test on CPU.")
-=======
     general_args.add_argument(
         "-v",
         "--verbose",
@@ -41,7 +39,6 @@
         action=BooleanOptionalAction,
         help="Whether to use verbose logging. Disable for clean logs.",
     )
->>>>>>> f051aa63
     general_args.add_argument("-db", "--debug", default=False, action=BooleanOptionalAction, help="Set to load less data.")
     general_args.add_argument("-c", "--cache", action=BooleanOptionalAction, help="Set to cache and use preprocessed data.")
     general_args.add_argument("-pl", "--plot", action=BooleanOptionalAction, help="Generate common plots.")
