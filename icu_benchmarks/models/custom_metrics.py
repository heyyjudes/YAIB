import torch
from typing import Callable
import numpy as np
from ignite.metrics import EpochMetric
from sklearn.metrics import balanced_accuracy_score, mean_absolute_error, roc_auc_score
from sklearn.calibration import calibration_curve
from scipy.spatial.distance import jensenshannon
from torchmetrics.classification import BinaryFairness
<<<<<<< HEAD
import pdb
=======
from quantus.functions.similarity_func import correlation_spearman, cosine
>>>>>>> fe62ee28

""""
This file contains custom metrics that can be added to YAIB.
"""


def accuracy(output, target, topk=(1,)):
    """Computes the accuracy over the k top predictions for the specified values of k"""
    with torch.no_grad():
        maxk = max(topk)
        batch_size = target.size(0)

        _, pred = output.topk(maxk, 1, True, True)
        pred = pred.t()
        correct = pred.eq(target.view(1, -1).expand_as(pred))

        res = []
        for k in topk:
            correct_k = correct[:k].view(-1).float().sum(0, keepdim=True)
            res.append(correct_k.mul_(100.0 / batch_size))
        return res


class BalancedAccuracy(EpochMetric):
    def __init__(self, output_transform: Callable = lambda x: x, check_compute_fn: bool = False) -> None:
        super(BalancedAccuracy, self).__init__(
            self.balanced_accuracy_compute,
            output_transform=output_transform,
            check_compute_fn=check_compute_fn,
        )

        def balanced_accuracy_compute(y_preds: torch.Tensor, y_targets: torch.Tensor) -> float:
            y_true = y_targets.numpy()
            y_pred = np.argmax(y_preds.numpy(), axis=-1)
            return balanced_accuracy_score(y_true, y_pred)

class SubgroupAUC(EpochMetric):
    def __init__(self, output_transform: Callable = lambda x: x, check_compute_fn: bool = False) -> None:
        super(SubgroupAUC, self).__init__(
            self.subgroup_auc_compute, output_transform=output_transform, check_compute_fn=check_compute_fn
        )

        def subgroup_auc_compute(y_preds: torch.Tensor, y_targets: torch.Tensor, group_membership: torch.Tensor) -> dict:
            pdb.set_trace()
            values, counts = torch.unique(group_membership)
            results = {} 
            for g, cnt in zip(values, counts):
                if cnt < 10: 
                    results[g] = torch.tensor([0])
                else: 
                    mask = group_membership == g 
                    results[g] = roc_auc_score(y_targets, y_preds)
            return results


def AccuracyDisparity(EpochMetric): 
    pass 

class CalibrationCurve(EpochMetric):
    def __init__(self, output_transform: Callable = lambda x: x, check_compute_fn: bool = False) -> None:
        super(CalibrationCurve, self).__init__(
            self.ece_curve_compute_fn,
            output_transform=output_transform,
            check_compute_fn=check_compute_fn,
        )

        def ece_curve_compute_fn(y_preds: torch.Tensor, y_targets: torch.Tensor, n_bins=10) -> float:
            pdb.set_trace() 
            y_true = y_targets.numpy()
            y_pred = y_preds.numpy()
            return calibration_curve(y_true, y_pred, n_bins=n_bins)


class MAE(EpochMetric):
    def __init__(
        self,
        output_transform: Callable = lambda x: x,
        check_compute_fn: bool = False,
        invert_transform: Callable = lambda x: x,
    ) -> None:
        super(MAE, self).__init__(
            lambda x, y: mae_with_invert_compute_fn(x, y, invert_transform),
            output_transform=output_transform,
            check_compute_fn=check_compute_fn,
        )

        def mae_with_invert_compute_fn(y_preds: torch.Tensor, y_targets: torch.Tensor, invert_fn=Callable) -> float:
            y_true = invert_fn(y_targets.numpy().reshape(-1, 1))[:, 0]
            y_pred = invert_fn(y_preds.numpy().reshape(-1, 1))[:, 0]

            return mean_absolute_error(y_true, y_pred)


class JSD(EpochMetric):
    def __init__(
        self,
        output_transform: Callable = lambda x: x,
        check_compute_fn: bool = False,
    ) -> None:
        super(JSD, self).__init__(
            lambda x, y: JSD_fn(x, y),
            output_transform=output_transform,
            check_compute_fn=check_compute_fn,
        )

        def JSD_fn(y_preds: torch.Tensor, y_targets: torch.Tensor):
            return jensenshannon(abs(y_preds).flatten(), abs(y_targets).flatten()) ** 2


class TorchMetricsWrapper:
    metric = None

    def __init__(self, metric) -> None:
        self.metric = metric

    def update(self, output_tuple) -> None:
        self.metric.update(output_tuple[0], output_tuple[1])

    def compute(self) -> None:
        return self.metric.compute()

    def reset(self) -> None:
        return self.metric.reset()


class BinaryFairnessWrapper(BinaryFairness):
    """
    This class is a wrapper for the BinaryFairness metric from TorchMetrics.
    """

    group_name = None

    def __init__(self, group_name="sex", *args, **kwargs) -> None:
        self.group_name = group_name
        super().__init__(*args, **kwargs)

    def update(self, preds, target, data, feature_names) -> None:
        """ " Standard metric update function"""
        groups = data[:, :, feature_names.index(self.group_name)]
        group_per_id = groups[:, 0]
        return super().update(preds=preds.cpu(), target=target.cpu(), groups=group_per_id.long().cpu())

    def feature_helper(self, trainer, step_prefix):
        """Helper function to get the feature names from the trainer"""
        if step_prefix == "train":
            feature_names = trainer.train_dataloader.dataset.features
        elif step_prefix == "val":
            feature_names = trainer.train_dataloader.dataset.features
        else:
            feature_names = trainer.test_dataloaders.dataset.features
        return feature_names


# XAI Metrics


class Faithfulness(EpochMetric):
    def __init__(self, output_transform: Callable = lambda x: x, check_compute_fn: bool = False, *args, **kwargs) -> None:
        super().__init__(output_transform, check_compute_fn, *args, **kwargs)

    def add_noise(self, x, indices, time_step, feature, feature_timestep):
        noise = torch.randn_like(x["encoder_cont"])
        if time_step:
            idx0, idx1 = np.meshgrid(indices[0], indices[1], indexing="ij")

            with torch.no_grad():
                x["encoder_cont"][idx0, idx1, :] += noise[idx0, idx1, :]

        elif feature:
            idx0, idx1 = np.meshgrid(indices[0], indices[1], indexing="ij")

            with torch.no_grad():
                x["encoder_cont"][idx0, :, idx1] += noise[idx0, :, idx1]

        elif feature_timestep:
            idx0, idx1, idx2 = np.meshgrid(indices[0], indices[1], indices[2], indexing="ij")

            with torch.no_grad():
                x["encoder_cont"][idx0, idx1, idx2] += noise[idx0, idx1, idx2]
        return x

    def apply_baseline(self, x, indices, time_step, feature, feature_timestep):
        mask = torch.ones_like(x["encoder_cont"])
        if time_step:
            (
                idx0,
                idx1,
            ) = np.meshgrid(indices[0], indices[1], indexing="ij")

            mask[idx0, idx1, :] -= mask[idx0, idx1, :]
        elif feature:
            (
                idx0,
                idx1,
            ) = np.meshgrid(indices[0], indices[1], indexing="ij")

            mask[idx0, :, idx1] -= mask[idx0, :, idx1]

        elif feature_timestep:
            idx0, idx1, idx2 = np.meshgrid(indices[0], indices[1], indices[2], indexing="ij")

            mask[idx0, idx1, idx2] -= mask[idx0, idx1, idx2]

        with torch.no_grad():
            x["encoder_cont"] *= mask
        return x

    def update(
        self,
        x,
        attribution,
        model,
        similarity_func=None,
        nr_runs=100,
        pertrub=None,
        subset_size=3,
        feature=False,
        time_step=False,
        feature_timestep=False,
        device="cuda",
    ):
        """
        Calculates faithfulness scores for captum attributions

        Args:
            - x:Batch input
            -attribution: attribution generated by captum,
            - similarity_func:function to determine similarity between sum of attributions and difference in prediction
            - nr_runs: How many times to repeat the experiment,
            - pertrub: What change to do to the input,
            - subset_size: The size of the subset of featrues to alter ,
            - feature: Determines if to calcualte faithfulness of feature attributions,
            - time_step: Determines if to calcualte faithfulness of timesteps attributions,
            - feature_timestep: Determines if to calcualte faithfulness of featrues per timesteps attributions,
        Returns:
            score: similarity score between sum of attributions and difference in prediction averaged over nr_runs

        Implementation of faithfulness correlation by Bhatt et al., 2020.

        The Faithfulness Correlation metric intend to capture an explanation's relative faithfulness
        (or 'fidelity') with respect to the model behaviour.

        Faithfulness correlation scores shows to what extent the predicted logits of each modified test point and
        the average explanation attribution for only the subset of features are (linearly) correlated, taking the
        average over multiple runs and test samples. The metric returns one float per input-attribution pair that
        ranges between -1 and 1, where higher scores are better.

        For each test sample, |S| features are randomly selected and replace them with baseline values (zero baseline
        or average of set). Thereafter, Pearson’s correlation coefficient between the predicted logits of each modified
        test point and the average explanation attribution for only the subset of features is calculated. Results is
        average over multiple runs and several test samples.
        This code is adapted from the quantus libray to suit our use case

        References:
            1) Umang Bhatt et al.: "Evaluating and aggregating feature-based model
            explanations." IJCAI (2020): 3016-3022.
            2)Hedström, Anna, et al. "Quantus: An explainable ai toolkit for
            responsible evaluation of neural network explanations and beyond."
            Journal of Machine Learning Research 24.34 (2023): 1-11.
        """

        # Assuming 'attribution' is already a GPU tensor
        attribution = torch.tensor(attribution).to(device)
        # Other initializations
        if similarity_func is None:
            similarity_func = correlation_spearman
        if pertrub is None:
            pertrub = "baseline"
        similarities = []

        # Assuming this is a method to prepare your data

        y_pred = model(model.prep_data(x)).detach()  # Keep on GPU
        pred_deltas = []
        att_sums = []

        for i_ix in range(nr_runs):
            if time_step:
                timesteps_idx = np.random.choice(24, subset_size, replace=False)
                patient_idx = np.random.choice(64, 1, replace=False)
                a_ix = [patient_idx, timesteps_idx]

            elif feature:
                feature_idx = np.random.choice(53, subset_size, replace=False)
                patient_idx = np.random.choice(64, 1, replace=False)
                a_ix = [patient_idx, feature_idx]
            elif feature_timestep:
                timesteps_idx = np.random.choice(24, subset_size[0], replace=False)
                feature_idx = np.random.choice(53, subset_size[1], replace=False)
                patient_idx = np.random.choice(64, 1, replace=False)
                a_ix = [patient_idx, timesteps_idx, feature_idx]

            # Apply perturbation
            if pertrub == "Noise":
                x = self.add_noise(x, a_ix, time_step, feature, feature_timestep)
            elif pertrub == "baseline":
                x = self.apply_baseline(x, a_ix, time_step, feature, feature_timestep)

            # Predict on perturbed input and calculate deltas
            y_pred_perturb = (model(model.prep_data(x))).detach()  # Keep on GPU

            if time_step:
                if attribution.size() == torch.Size([24]):
                    att_sums.append((attribution[timesteps_idx]).sum())
                else:
                    att_sums.append((attribution[patient_idx, :][:, timesteps_idx]).sum())
            elif feature:
                if len(attribution) == 53:
                    att_sums.append((attribution[feature_idx]).sum())
                else:
                    att_sums.append((attribution[patient_idx, :][:, feature_idx]).sum())
            elif feature_timestep:
                att_sums.append((attribution[patient_idx, :, :][:, timesteps_idx, :][:, :, feature_idx]).sum())

            pred_deltas.append((y_pred - y_pred_perturb)[patient_idx].item())
            # Convert to CPU for numpy operations

        pred_deltas_cpu = torch.tensor(pred_deltas).cpu().numpy()
        att_sums_cpu = torch.tensor(att_sums).cpu().numpy()

        similarities.append(similarity_func(pred_deltas_cpu, att_sums_cpu))

        score = np.nanmean(similarities)
        return score


class Stability(EpochMetric):
    def __init__(self, output_transform: Callable = lambda x: x, check_compute_fn: bool = False, *args, **kwargs) -> None:
        super().__init__(output_transform, check_compute_fn, *args, **kwargs)

    def update(self, x, attribution, model, explain_method, dataloader=None, thershold=0.5, device="cuda", **kwargs):
        """
        Args:
                - x:Batch input
                -attribution: attribution
                - explain_method:function to generate explantations
                - method_name: Name of the explantation
                - dataloader:In case of using Attention as the explain method need to pass the dataloader instead of the batch.


            Returns:
                RIS : relative distance between the explantation and the input
                ROS: relative distance between the explantation and the output


        References:
                1) `https://arxiv.org/pdf/2203.06877.pdf
                2)Hedström, Anna, et al. "Quantus: An explainable ai toolkit for
                responsible evaluation of neural network explanations and beyond."
                Journal of Machine Learning Research 24.34 (2023): 1-11.

        """

        def relative_stability_objective(
            x,
            xs,
            e_x,
            e_xs,
            close_indices,
            eps_min=0.0001,
            input=False,
            attention=False,
            device="cuda",
        ) -> torch.Tensor:
            """
            Computes relative input and output stabilities maximization objective
            as defined here :ref:`https://arxiv.org/pdf/2203.06877.pdf` by the authors.

            Args:

                x: Input tensor
                xs: perturbed tensor.
                e_x: Explanations for x.
                e_xs: Explanations for xs.
                eps_min:Value to avoid division by zero if needed
                input:Boolean to indicate if this is an input or an output
                device: the device to keep the tensors on

            Returns:

                ris_obj: Tensor
                    RIS maximization objective.
            """

            # Function to convert inputs to tensors if they are numpy arrays
            def to_tensor(input_array):
                if isinstance(input_array, np.ndarray):
                    return torch.index_select(torch.tensor(input_array).to(device), 0, close_indices)

                return torch.index_select(input_array.to(device), 0, close_indices)

            # Convert all inputs to tensors and move to GPU
            if attention:
                x, xs = map(to_tensor, [x, xs])
            else:
                x, xs, e_x, e_xs = map(to_tensor, [x, xs, e_x, e_xs])

            if input:
                num_dim = x.ndim
            else:
                num_dim = e_x.ndim

            if num_dim == 3:

                def norm_function(arr):
                    return torch.norm(arr, dim=(-1, -2))

            elif num_dim == 2:

                def norm_function(arr):
                    return torch.norm(arr, dim=-1)

            else:

                def norm_function(arr):
                    return torch.norm(arr)

            nominator = (e_x - e_xs) / (e_x + (e_x == 0) * eps_min)
            nominator = norm_function(nominator)

            if input:
                denominator = x - xs
                denominator /= x + (x == 0) * eps_min
                denominator = norm_function(denominator)
                denominator += (denominator == 0) * eps_min
            else:
                denominator = torch.squeeze(x) - torch.squeeze(xs)
                denominator = torch.norm(denominator, dim=-1)
                denominator += (denominator == 0) * eps_min

            return nominator / denominator

        if explain_method == "Attention":
            y_pred = model.model.predict(dataloader)
            x_original = dataloader.dataset.data["reals"].clone()

            dataloader.dataset.add_noise()
            x_perturb = dataloader.dataset.data["reals"].clone()
            y_pred_perturb = model.model.predict(dataloader)
            Attention_weights = model.interpertations(dataloader)
            att_perturb = Attention_weights["attention"]
            # Calculate the absolute difference
            difference = torch.abs(y_pred_perturb - y_pred)

            # Find where the difference is less than or equal to a thershold
            close_indices = torch.nonzero(difference <= thershold).squeeze()[:, 0].to(device)

            RIS = relative_stability_objective(
                x_original.detach(),
                x_perturb.detach(),
                attribution,
                att_perturb,
                close_indices=close_indices,
                input=True,
                attention=True,
            )
            ROS = relative_stability_objective(
                y_pred,
                y_pred_perturb,
                attribution,
                att_perturb,
                close_indices=close_indices,
                input=False,
                attention=True,
            )

        else:
            y_pred = model(model.prep_data(x)).detach()
            x_original = x["encoder_cont"].detach().clone()

            with torch.no_grad():
                noise = torch.randn_like(x["encoder_cont"]) * 0.01
                x["encoder_cont"] += noise
            y_pred_perturb = model(model.prep_data(x)).detach()
            if explain_method == "Random":
                att_perturb = np.random.normal(size=[64, 24, 53])

            else:
                att_perturb, features_attrs, timestep_attrs = model.explantation2(x, explain_method)

                #
            # Calculate the absolute difference
            difference = torch.abs(y_pred_perturb - y_pred)

            # Find where the difference is less than or equal to a thershold
            close_indices = torch.nonzero(difference <= thershold).squeeze()[:, 0].to(device)

            RIS = relative_stability_objective(
                x_original.detach(),
                x["encoder_cont"].detach(),
                attribution,
                att_perturb,
                close_indices=close_indices,
                input=True,
            )
            ROS = relative_stability_objective(
                y_pred,
                y_pred_perturb,
                attribution,
                att_perturb,
                close_indices=close_indices,
                input=False,
            )

        return np.max(RIS.cpu().numpy()).astype(np.float64), np.max(ROS.cpu().numpy()).astype(np.float64)


class Randomization(EpochMetric):
    def __init__(self, output_transform: Callable = lambda x: x, check_compute_fn: bool = False, *args, **kwargs) -> None:
        super().__init__(output_transform, check_compute_fn, *args, **kwargs)

    def update(self, x, attribution, model, explain_method, random_model, similarity_func=cosine, dataloader=None, **kwargs):
        """

        Args:
            - x:Batch input
            -attribution: attribution
            - explain_method:function to generate explantations
            - random_model: Reference to model trained on random labels
            - similarity_func: Function to measure similiarity
            - dataloader:In case of using Attention as the explain method need to pass the dataloader instead of the batch ,
            - method_name: Name of the explantation

        Returns:
            score: similarity score between attributions of model trained on random data and model trained on real data

        Implementation of the Random Logit Metric by Sixt et al., 2020.

        The Random Logit Metric computes the distance between the original explanation and a reference explanation of
        a randomly chosen non-target class.
        This code is adapted from the quantus libray to suit our use case

        References:
            1) Leon Sixt et al.: "When Explanations Lie: Why Many Modified BP
            Attributions Fail." ICML (2020): 9046-9057.
            2)Hedström, Anna, et al. "Quantus: An explainable ai toolkit for
              responsible evaluation of neural network explanations and beyond."
                Journal of Machine Learning Research 24.34 (2023): 1-11.

        """

        if explain_method == "Attention":
            Attention_weights = random_model.interpertations(dataloader)
            attribution = attribution.cpu().numpy()
            min_val = np.min(attribution)
            max_val = np.max(attribution)

            attribution = (attribution - min_val) / (max_val - min_val)
            random_attr = Attention_weights["attention"].cpu().numpy()
            min_val = np.min(random_attr)
            max_val = np.max(random_attr)
            random_attr = (random_attr - min_val) / (max_val - min_val)
            score = similarity_func(random_attr, attribution)
        elif explain_method == "Random":
            score = similarity_func(np.random.normal(size=[64, 24, 53]).flatten(), attribution.flatten())
        else:
            data, baselines = model.prep_data_captum(x)

            random_attr, features_attrs, timestep_attrs = model.explantation2(x, explain_method)

            attribution = attribution.flatten()
            min_val = np.min(attribution)
            max_val = np.max(attribution)
            attribution = (attribution - min_val) / (max_val - min_val)
            random_attr = random_attr.flatten()
            min_val = np.min(random_attr)
            max_val = np.max(random_attr)
            random_attr = (random_attr - min_val) / (max_val - min_val)

            score = similarity_func(random_attr, attribution)
        return score<|MERGE_RESOLUTION|>--- conflicted
+++ resolved
@@ -6,11 +6,7 @@
 from sklearn.calibration import calibration_curve
 from scipy.spatial.distance import jensenshannon
 from torchmetrics.classification import BinaryFairness
-<<<<<<< HEAD
 import pdb
-=======
-from quantus.functions.similarity_func import correlation_spearman, cosine
->>>>>>> fe62ee28
 
 """"
 This file contains custom metrics that can be added to YAIB.
