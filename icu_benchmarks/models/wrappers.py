import logging
from abc import ABC
from typing import Dict, Any, List, Optional, Union
import torchmetrics
<<<<<<< HEAD
from sklearn.metrics import log_loss, mean_squared_error, roc_auc_score
from sklearn.calibration import calibration_curve

=======
from sklearn.metrics import log_loss, mean_squared_error
>>>>>>> fe62ee28
import torch
from torch.nn import MSELoss, CrossEntropyLoss
import torch.nn as nn
from torch import Tensor, FloatTensor
from torch.optim import Optimizer, Adam
import inspect
import gin
import numpy as np
from ignite.exceptions import NotComputableError
from icu_benchmarks.models.constants import ImputationInit
from icu_benchmarks.models.utils import create_optimizer, create_scheduler
from joblib import dump
from pytorch_lightning import LightningModule
from icu_benchmarks.models.constants import MLMetrics, DLMetrics
from icu_benchmarks.contants import RunMode
from icu_benchmarks.models.utils import Faithfulness_Correlation, Data_Randomization, Relative_Stability
import captum
from captum._utils.models.linear_model import SkLearnLasso

gin.config.external_configurable(nn.functional.nll_loss, module="torch.nn.functional")
gin.config.external_configurable(nn.functional.cross_entropy, module="torch.nn.functional")
gin.config.external_configurable(nn.functional.mse_loss, module="torch.nn.functional")
gin.config.external_configurable(nn.functional.l1_loss, module="torch.nn.functional")
gin.config.external_configurable(mean_squared_error, module="sklearn.metrics")
gin.config.external_configurable(log_loss, module="sklearn.metrics")

import pdb 

@gin.configurable("BaseModule")
class BaseModule(LightningModule):
    # DL type models, requires backpropagation
    requires_backprop = False
    # Loss function weight initialization type
    weight = None
    # Metrics to be logged
    metrics = {}
    trained_columns = None
    # Type of run mode
    run_mode = None

    def forward(self, *args, **kwargs):
        raise NotImplementedError()

    def step_fn(self, batch, step_prefix=""):
        raise NotImplementedError()

    def finalize_step(self, step_prefix=""):
        pass

    def set_metrics(self, *args, **kwargs):
        self.metrics = {}

    def set_trained_columns(self, columns: List[str]):
        self.trained_columns = columns

    def set_weight(self, weight, *args, **kwargs):
        pass

    def training_step(self, batch, batch_idx):
        return self.step_fn(batch, "train")

    def validation_step(self, batch, batch_idx):
        return self.step_fn(batch, "val")

    def test_step(self, batch, batch_idx):
        return self.step_fn(batch, "test")

    def on_train_epoch_end(self) -> None:
        self.finalize_step("train")

    def on_validation_epoch_end(self) -> None:
        self.finalize_step("val")

    def on_test_epoch_end(self) -> None:
        self.finalize_step("test")

    def on_save_checkpoint(self, checkpoint: Dict[str, Any]) -> None:
        checkpoint["class"] = self.__class__
        checkpoint["trained_columns"] = self.trained_columns
        return super().on_save_checkpoint(checkpoint)

    def save_model(self, save_path, file_name, file_extension):
        raise NotImplementedError()

    def check_supported_runmode(self, runmode: RunMode):
        if runmode not in self._supported_run_modes:
            raise ValueError(f"Runmode {runmode} not supported for {self.__class__.__name__}")
        return True


@gin.configurable("DLWrapper")
class DLWrapper(BaseModule, ABC):
    requires_backprop = True
    _metrics_warning_printed = set()
    _supported_run_modes = [
        RunMode.classification,
        RunMode.regression,
        RunMode.imputation,
    ]

    def __init__(
        self,
        loss=CrossEntropyLoss(),
        optimizer=Adam,
        run_mode: RunMode = RunMode.classification,
        input_shape=None,
        lr: float = 0.002,
        momentum: float = 0.9,
        lr_scheduler: Optional[str] = None,
        lr_factor: float = 0.99,
        lr_steps: Optional[List[int]] = None,
        epochs: int = 100,
        input_size: Tensor = None,
        initialization_method: str = "normal",
        **kwargs,
    ):
        """General interface for Deep Learning (DL) models."""
        super().__init__()
        self.save_hyperparameters(ignore=["loss", "optimizer"])
        self.loss = loss
        self.optimizer = optimizer
        self.check_supported_runmode(run_mode)
        self.run_mode = run_mode
        self.input_shape = input_shape
        self.lr = lr
        self.momentum = momentum
        self.lr_scheduler = lr_scheduler
        self.lr_factor = lr_factor
        self.lr_steps = lr_steps
        self.epochs = epochs
        self.input_size = input_size
        self.initialization_method = initialization_method
        self.scaler = None

    def on_fit_start(self):
        self.metrics = {
            step_name: {
                metric_name: (metric() if isinstance(metric, type) else metric)
                for metric_name, metric in self.set_metrics().items()
            }
            for step_name in ["train", "val", "test"]
        }
        return super().on_fit_start()

    def on_train_start(self):
        self.metrics = {
            step_name: {
                metric_name: (metric() if isinstance(metric, type) else metric)
                for metric_name, metric in self.set_metrics().items()
            }
            for step_name in ["train", "val", "test"]
        }
        return super().on_train_start()

    def finalize_step(self, step_prefix=""):
        try:
            for name, metric in self.metrics[step_prefix].items():
                try:
                    value = np.float32(metric.compute()) if isinstance(metric.compute(), np.float64) else metric.compute()
                    self.log_dict({f"{step_prefix}/{name}": value}, sync_dist=True)

                except (NotComputableError, ValueError) as e:
                    if step_prefix not in self._metrics_warning_printed:
                        self._metrics_warning_printed.add(step_prefix)
                        logging.warning(f"Metric for {step_prefix}/{name} not computable: {e}")

            for metric in self.metrics[step_prefix].values():
                metric.reset()
        except (NotComputableError, ValueError) as e:
            if step_prefix not in self._metrics_warning_printed:
                self._metrics_warning_printed.add(step_prefix)
                logging.warning(f"Metrics for {step_prefix} not computable")
                print(e)

            pass

    def configure_optimizers(self):
        """Configure optimizers and learning rate schedulers."""

        if isinstance(self.optimizer, str):
            optimizer = create_optimizer(self.optimizer, self.lr, self.hparams.momentum)
        elif isinstance(self.optimizer, Optimizer):
            # Already set
            optimizer = self.optimizer
        else:
            optimizer = self.optimizer(self.parameters())

        if self.hparams.lr_scheduler is None or self.hparams.lr_scheduler == "":
            return optimizer
        scheduler = create_scheduler(
            self.hparams.lr_scheduler,
            optimizer,
            self.hparams.lr_factor,
            self.hparams.lr_steps,
            self.hparams.epochs,
        )
        optimizers = {"optimizer": optimizer, "lr_scheduler": scheduler}
        logging.info(f"Using: {optimizers}")
        return optimizers

    def on_test_epoch_start(self) -> None:
        self.metrics = {
            step_name: {metric_name: metric() for metric_name, metric in self.set_metrics().items()}
            for step_name in ["train", "val", "test"]
        }
        return super().on_test_epoch_start()

    def save_model(self, save_path, file_name, file_extension=".ckpt"):
        path = save_path / (file_name + file_extension)
        try:
            torch.save(self, path)
            logging.info(f"Model saved to {str(path.resolve())}.")
        except Exception as e:
            logging.error(f"Cannot save model to path {str(path.resolve())}: {e}.")


@gin.configurable("DLPredictionWrapper")
class DLPredictionWrapper(DLWrapper):
    """Interface for Deep Learning models."""

    _supported_run_modes = [RunMode.classification, RunMode.regression]

    def __init__(
        self,
        loss=CrossEntropyLoss(),
        optimizer=torch.optim.Adam,
        run_mode: RunMode = RunMode.classification,
        input_shape=None,
        lr: float = 0.002,
        momentum: float = 0.9,
        lr_scheduler: Optional[str] = None,
        lr_factor: float = 0.99,
        lr_steps: Optional[List[int]] = None,
        epochs: int = 100,
        input_size: Tensor = None,
        initialization_method: str = "normal",
        pytorch_forecasting: bool = False,
        explain: list = [],
        XAI_metric: list = [],
        **kwargs,
    ):
        super().__init__(
            loss=loss,
            optimizer=optimizer,
            run_mode=run_mode,
            input_shape=input_shape,
            lr=lr,
            momentum=momentum,
            lr_scheduler=lr_scheduler,
            lr_factor=lr_factor,
            lr_steps=lr_steps,
            epochs=epochs,
            input_size=input_size,
            initialization_method=initialization_method,
            kwargs=kwargs,
        )
        self.output_transform = None
        self.loss_weights = None
        self.pytorch_forecasting = pytorch_forecasting
        self.explain = explain
        self.XAI_metric = XAI_metric

    def set_weight(self, weight, dataset):
        """Set the weight for the loss function."""
        if isinstance(weight, list):
            weight = FloatTensor(weight).to(self.device)
        elif weight == "balanced":
            weight = FloatTensor(dataset.get_balance()).to(self.device)

        self.loss_weights = weight

    def set_metrics(self, *args):
        """Set the evaluation metrics for the prediction model."""

        def softmax_binary_output_transform(output):
            with torch.no_grad():
                y_pred, y = output
                y_pred = torch.softmax(y_pred, dim=1)
                return y_pred[:, -1], y

        def softmax_multi_output_transform(output):
            with torch.no_grad():
                y_pred, y = output
                y_pred = torch.softmax(y_pred, dim=1)
                return y_pred, y

        # Output transform is not applied for contrib metrics, so we do our own.
        if self.run_mode == RunMode.classification:
            # Binary classification

            if self.logit.out_features == 2:
                self.output_transform = softmax_binary_output_transform
                metrics = DLMetrics.BINARY_CLASSIFICATION_TORCHMETRICS

            else:
                # Multiclass classification
                self.output_transform = softmax_multi_output_transform
                metrics = DLMetrics.BINARY_CLASSIFICATION_TORCHMETRICS
        # Regression
        elif self.run_mode == RunMode.regression:
            self.output_transform = lambda x: x
            metrics = DLMetrics.REGRESSION
        else:
            raise ValueError(f"Run mode {self.run_mode} not supported.")
        for key, value in metrics.items():
            # Torchmetrics metrics are not moved to the device by default
            if isinstance(value, torchmetrics.Metric):
                value.to(self.device)
        return metrics

    def step_fn(self, element, step_prefix=""):
        """Perform a step in the DL prediction model training loop.

        Args:
            element (object):
            step_prefix (str): Step type, by default: test, train, val.
        """

        if len(element) == 2:
            data, labels = element[0], (element[1]).to(self.device)
            if isinstance(data, list):
                for i in range(len(data)):
                    data[i] = data[i].float().to(self.device)
            else:
                data = data.float().to(self.device)
            mask = torch.ones_like(labels).bool()

        elif len(element) == 3:
            data, labels, mask = (
                element[0],
                element[1].to(self.device),
                element[2].to(self.device),
            )
            if isinstance(data, list):
                for i in range(len(data)):
                    data[i] = data[i].float().to(self.device)
            else:
                data = data.float().to(self.device)
        else:
            raise Exception("Loader should return either (data, label) or (data, label, mask)")
        out = self(data)

        # If aux_loss is present, it is returned as a tuple
        if len(out) == 2 and isinstance(out, tuple):
            out, aux_loss = out
        else:
            aux_loss = 0
        # Get prediction and target

        prediction = torch.masked_select(out, mask.unsqueeze(-1)).reshape(-1, out.shape[-1]).to(self.device)

        target = torch.masked_select(labels, mask).to(self.device)

        if prediction.shape[-1] > 1 and self.run_mode == RunMode.classification:
            # Classification task
            loss = self.loss(prediction, target.long(), weight=self.loss_weights.to(self.device)) + aux_loss
            # Returns torch.long because negative log likelihood loss
        elif self.run_mode == RunMode.regression:
            # Regression task
            loss = self.loss(prediction[:, 0], target.float()) + aux_loss
        else:
            raise ValueError(f"Run mode {self.run_mode} not yet supported. Please implement it.")
        
        transformed_output = self.output_transform((prediction, target))

        for key, value in self.metrics[step_prefix].items():
            if isinstance(value, torchmetrics.Metric):
                if key == "Binary_Fairness":
                    feature_names = key.feature_helper(self.trainer)
                    value.update(
                        transformed_output[0],
                        transformed_output[1],
                        data,
                        feature_names,
                    )
                else:
                    value.update(transformed_output[0], transformed_output[1])
            else:
                value.update(transformed_output)
        self.log(f"{step_prefix}/loss", loss, on_step=False, on_epoch=True, sync_dist=True)
        return loss


@gin.configurable("DLPredictionPytorchForecastingWrapper")
class DLPredictionPytorchForecastingWrapper(DLPredictionWrapper):
    """Interface for Deep Learning models."""

    _supported_run_modes = [RunMode.classification, RunMode.regression]

    def __init__(
        self,
        loss=CrossEntropyLoss(),
        optimizer=torch.optim.Adam,
        run_mode: RunMode = RunMode.classification,
        input_shape=None,
        lr: float = 0.002,
        momentum: float = 0.9,
        lr_scheduler: Optional[str] = None,
        lr_factor: float = 0.99,
        lr_steps: Optional[List[int]] = None,
        epochs: int = 100,
        input_size: Tensor = None,
        initialization_method: str = "normal",
        pytorch_forecasting: bool = False,
        **kwargs,
    ):
        super().__init__(
            loss=loss,
            optimizer=optimizer,
            run_mode=run_mode,
            input_shape=input_shape,
            lr=lr,
            momentum=momentum,
            lr_scheduler=lr_scheduler,
            lr_factor=lr_factor,
            lr_steps=lr_steps,
            epochs=epochs,
            input_size=input_size,
            initialization_method=initialization_method,
            kwargs=kwargs,
        )

    def step_fn(self, element, step_prefix=""):
        """Perform a step in the DL prediction model training loop.

        Args:
            element (object):
            step_prefix (str): Step type, by default: test, train, val.
        """

        dic, labels = element[0], element[1][0]

        if isinstance(labels, list):
            labels = labels[-1]

        data = self.prep_data(dic)

        out = self(data)

        # If aux_loss is present, it is returned as a tuple
        if len(out) == 2 and isinstance(out, tuple):
            out, aux_loss = out
        else:
            aux_loss = 0
        # Get prediction and target

        prediction = out.to(self.device).squeeze(-1)

        target = labels.to(self.device)

        if prediction.shape[-1] > 1 and self.run_mode == RunMode.classification:
            # Classification task
            loss = self.loss(prediction, target.long(), weight=self.loss_weights.to(self.device)) + aux_loss
            # Returns torch.long because negative log likelihood loss
        elif self.run_mode == RunMode.regression:
            # Regression task

            loss = self.loss(prediction[:, 0], target.float()) + aux_loss
        else:
            raise ValueError(f"Run mode {self.run_mode} not yet supported. Please implement it.")
        transformed_output = self.output_transform((prediction, target))

        for key, value in self.metrics[step_prefix].items():
            if isinstance(value, torchmetrics.Metric):
                if key == "Binary_Fairness":
                    feature_names = self.metrics[step_prefix][key].feature_helper(self.trainer, step_prefix)
                    value.update(
                        transformed_output[0],
                        transformed_output[1].int(),
                        data,
                        feature_names,
                    )

                else:
                    value.update(transformed_output[0], transformed_output[1].int())
            else:
                value.update(transformed_output)
        self.log(f"{step_prefix}/loss", loss, on_step=False, on_epoch=True, sync_dist=True)
        return loss

    def prep_data_captum(self, x):
        """
        Prepares data to be fed into captum and generates baseline as well.

        Args:
            - x:Batch from dataloader
        Returns:
            - data:batch data in a tuple after being prepared
            - baselines:Basically zero tensors in the input
        """
        # captum requires gradient and float values

        data = (
            x["encoder_cat"].float().requires_grad_(),
            x["encoder_cont"].requires_grad_(),
            x["encoder_target"].float().requires_grad_(),
            x["encoder_lengths"].float().requires_grad_(),
            x["decoder_cat"].float().requires_grad_(),
            x["decoder_cont"].requires_grad_(),
            x["decoder_target"].float().requires_grad_(),
            x["decoder_lengths"].float().requires_grad_(),
            x["decoder_time_idx"].float().requires_grad_(),
            x["groups"].float().requires_grad_(),
            x["target_scale"].requires_grad_(),
        )
        baselines = (
            data[0].to(self.device),  # encoder_cat, no cat variables
            torch.zeros_like(data[1]).to(self.device),  # encoder_cont, set to zero
            torch.zeros_like(data[2]).to(self.device),  # encoder_target, set to zero
            data[3].to(self.device),  # encoder_lengths, leave unchanged
            data[4].to(self.device),  # decoder_cat, no cat variables
            torch.zeros_like(data[5]).to(self.device),  # decoder_cont, set to zero
            torch.zeros_like(data[6]).to(self.device),  # decoder_target, set to zero
            data[7].to(self.device),  # decoder_lengths, leave unchanged
            data[8].to(self.device),  # decoder_time_idx, unchanged
            data[9].to(self.device),  # groups, leave unchanged
            data[10].to(self.device),  # target_scale, leave unchanged
        )
        return data, baselines

    def explantation(
        self,
        dataloader,
        method,
        log_dir=".",
        plot=False,
        XAI_metric=False,
        random_model=None,
        test_dataset=None,
        **kwargs,
    ):
        """
        Generic method to combine pytorchforecasting data loading , interpertations and captum to generate attributions

        Args:
            - dataloader: pytorchforecasting data loader
            - method: The explantation method chosen
            - log_dir= The directory to output the plots
            - plot= Determines if plots should be done or not
            - XAI_metric=Determines if XAI metrics should be calculated or not
        Returns:
            - all_attrs : Attribtuons of features per timesteps
            - features_attrs : Attribtuons of features averaged over timesteps
            - timestep_attrs : Attribtuons of timesteps averaged over features
            - f_ts_v_score: Faithfulness score for attribtuons of features per timesteps
            - f_ts_score: Faithfulness score for attribtuons of timesteps averaged over features
        """
        # Initialize lists to store attribution values for all instances
        all_attrs = []
        f_ts_score = []
        f_ts_v_score = []
        f_v_score = []
        r_score = []
        st_i_score = []
        st_o_score = []

        method_name = method if (method == "Random") or (method == "Attention") else (method.__name__)
        if (method_name == "Random") or (method_name == "Attention"):
            if method_name == "Attention":
                Interpertations = self.interpertations(dataloader=dataloader, log_dir=log_dir, plot=plot)
                timestep_attrs = Interpertations["attention"]
                features_attrs = Interpertations["static_variables"].tolist()
                features_attrs.extend(Interpertations["encoder_variables"].tolist())
                r_score = Data_Randomization(
                    self,
                    x=None,
                    attribution=timestep_attrs,
                    explain_method=method,
                    random_model=random_model,
                    dataloader=dataloader,
                    method_name=method_name,
                )
                st_i_score, st_o_score = Relative_Stability(
                    self,
                    x=None,
                    attribution=timestep_attrs,
                    explain_method=method,
                    method_name=method_name,
                    dataloader=dataloader,
                    **kwargs,
                )
            elif method_name == "Random":
                # Generate random attributions for baseline comparison
                all_attrs = np.random.normal(size=[64, 24, 53])
                features_attrs = all_attrs.mean(axis=(1))
                timestep_attrs = all_attrs.mean(axis=(2))
            if XAI_metric:
                for batch in dataloader:
                    for key, value in batch[0].items():
                        batch[0][key] = batch[0][key].to(self.device)
                    x = batch[0]

                    if method_name == "Random":
                        f_ts_v_score.append(
                            Faithfulness_Correlation(
                                self,
                                x,
                                all_attrs,
                                pertrub="baseline",
                                feature_timestep=True,
                                subset_size=[4, 9],
                                nr_runs=100,
                            )
                        )
                        f_ts_score.append(
                            Faithfulness_Correlation(
                                self,
                                x,
                                all_attrs,
                                pertrub="baseline",
                                time_step=True,
                                subset_size=4,
                                nr_runs=100,
                            )
                        )
                        f_v_score.append(
                            Faithfulness_Correlation(
                                self,
                                x,
                                all_attrs,
                                pertrub="baseline",
                                feature=True,
                                subset_size=9,
                                nr_runs=100,
                            )
                        )

                        r_score.append(
                            Data_Randomization(
                                self,
                                x,
                                attribution=all_attrs,
                                explain_method=method,
                                random_model=random_model,
                                method_name=method_name,
                            )
                        )
                        res1, res2 = Relative_Stability(
                            self,
                            x,
                            all_attrs,
                            explain_method=method,
                            method_name=method_name,
                            dataloader=None,
                            **kwargs,
                        )
                        st_i_score.append(res1)
                        st_o_score.append(res2)
                    else:
                        f_ts_score.append(
                            Faithfulness_Correlation(
                                self,
                                x,
                                timestep_attrs,
                                pertrub="baseline",
                                time_step=True,
                                subset_size=4,
                                nr_runs=100,
                            )
                        )
                        f_v_score.append(
                            Faithfulness_Correlation(
                                self,
                                x,
                                features_attrs,
                                pertrub="baseline",
                                feature=True,
                                subset_size=9,
                                nr_runs=100,
                            )
                        )

            # Faithfulness score for attribtuons of features per timesteps
            f_ts_v_score = np.mean(f_ts_v_score)
            # Faithfulness score for attribtuons of timesteps averaged over features
            f_ts_score = np.mean(f_ts_score)
            f_v_score = np.mean(f_v_score)

            if method_name != "Attention":
                # r_score = (r_score - min_val) / (max_val - min_val)
                r_score = np.mean(r_score)
                st_i_score = np.max(st_i_score)
                st_o_score = np.max(st_o_score)
            return (
                all_attrs,
                features_attrs,
                timestep_attrs,
                f_ts_v_score,
                f_ts_score,
                f_v_score,
                r_score,
                st_i_score,
                st_o_score,
            )

        # Loop through the dataloader to compute attributions for all instances
        for batch in dataloader:
            for key, value in batch[0].items():
                batch[0][key] = batch[0][key].to(self.device)
            x = batch[0]

            data, baselines = self.prep_data_captum(x)

            # Initialize the explanation method
            explanation = (
                method(self.forward_captum, interpretable_model=SkLearnLasso(alpha=0.4))
                if method_name == "Lime"
                else method(self.forward_captum)
            )

            # Calculate attributions using the selected method
            if method is not captum.attr.Saliency:
                attr = explanation.attribute(data, baselines=baselines, **kwargs)
            else:
                attr = explanation.attribute(data, **kwargs)

            # Process and store the calculated attributions
            stacked_attr = (
                attr[1].cpu().detach().numpy()
                if method_name in ["Lime", "FeatureAblation"]
                else torch.stack(attr).cpu().detach().numpy()
            )
            if XAI_metric:
                f_ts_v_score.append(
                    Faithfulness_Correlation(
                        self,
                        x,
                        stacked_attr,
                        pertrub="baseline",
                        feature_timestep=True,
                        subset_size=[4, 9],
                        nr_runs=100,
                    )
                )

                f_ts_score.append(
                    Faithfulness_Correlation(
                        self,
                        x,
                        stacked_attr,
                        pertrub="baseline",
                        time_step=True,
                        subset_size=4,
                        nr_runs=100,
                    )
                )
                f_v_score.append(
                    Faithfulness_Correlation(
                        self,
                        x,
                        stacked_attr,
                        pertrub="baseline",
                        feature=True,
                        subset_size=9,
                        nr_runs=100,
                    )
                )
                r_score.append(
                    Data_Randomization(
                        self,
                        x,
                        attribution=stacked_attr,
                        explain_method=method,
                        random_model=random_model,
                        method_name=method_name,
                    )
                )

                res1, res2 = Relative_Stability(
                    self,
                    x,
                    stacked_attr,
                    explain_method=method,
                    method_name=method_name,
                    dataloader=None,
                    **kwargs,
                )
                st_i_score.append(res1)
                st_o_score.append(res2)

            # aggregate over batch
            attr = np.mean(stacked_attr, axis=0)
            all_attrs.append(attr)
        # aggregate over all batches
        all_attrs = np.array(all_attrs).mean(axis=(0))
        # aggregate over all timesteps
        features_attrs = all_attrs.mean(axis=(0))
        # aggregate over all features
        timestep_attrs = all_attrs.mean(axis=(1))
        # Faithfulness score for attribtuons of features per timesteps
        f_ts_v_score = np.mean(f_ts_v_score)
        # Faithfulness score for attribtuons of timesteps averaged over features
        f_ts_score = np.mean(f_ts_score)
        # Faithfulness score for attribtuons of timesteps averaged over timesteps
        f_v_score = np.mean(f_v_score)

        # Random data score
        r_score = np.mean(r_score)
        st_i_score = np.max(st_i_score)
        st_o_score = np.max(st_o_score)

        # Return computed attributions and metrics
        return (
            all_attrs,
            features_attrs,
            timestep_attrs,
            f_ts_v_score,
            f_ts_score,
            f_v_score,
            r_score,
            st_i_score,
            st_o_score,
        )
        # normalized_means = (means - means.min()) / (means.max() - means.min())

    def prep_data(self, x):
        """
        Prepares data for custom forward method

        Args:
            - x:Batch returned from dataloader
        Returns:
            data:Tuple consisting of the tensors of X in the format the forward method needs
        """
        data = (
            x["encoder_cat"],
            x["encoder_cont"],
            x["encoder_target"],
            x["encoder_lengths"],
            x["decoder_cat"],
            x["decoder_cont"],
            x["decoder_target"],
            x["decoder_lengths"],
            x["decoder_time_idx"],
            x["groups"],
            x["target_scale"],
        )
        return data

    def add_noise(self, x, indices, time_step, feature, feature_timestep):
        noise = torch.randn_like(x["encoder_cont"])
        if time_step:
            idx0, idx1 = np.meshgrid(indices[0], indices[1], indexing="ij")

            with torch.no_grad():
                x["encoder_cont"][idx0, idx1, :] += noise[idx0, idx1, :]

        elif feature:
            idx0, idx1 = np.meshgrid(indices[0], indices[1], indexing="ij")

            with torch.no_grad():
                x["encoder_cont"][idx0, :, idx1] += noise[idx0, :, idx1]

        elif feature_timestep:
            idx0, idx1, idx2 = np.meshgrid(indices[0], indices[1], indices[2], indexing="ij")

            with torch.no_grad():
                x["encoder_cont"][idx0, idx1, idx2] += noise[idx0, idx1, idx2]
        return x

    def apply_baseline(self, x, indices, time_step, feature, feature_timestep):
        mask = torch.ones_like(x["encoder_cont"])
        if time_step:
            (
                idx0,
                idx1,
            ) = np.meshgrid(indices[0], indices[1], indexing="ij")

            mask[idx0, idx1, :] -= mask[idx0, idx1, :]
        elif feature:
            (
                idx0,
                idx1,
            ) = np.meshgrid(indices[0], indices[1], indexing="ij")

            mask[idx0, :, idx1] -= mask[idx0, :, idx1]

        elif feature_timestep:
            idx0, idx1, idx2 = np.meshgrid(indices[0], indices[1], indices[2], indexing="ij")

            mask[idx0, idx1, idx2] -= mask[idx0, idx1, idx2]

        with torch.no_grad():
            x["encoder_cont"] *= mask
        return x


@gin.configurable("MLWrapper")
class MLWrapper(BaseModule, ABC):
    """Interface for prediction with traditional Scikit-learn-like Machine Learning models."""

    requires_backprop = False
    _supported_run_modes = [RunMode.classification, RunMode.regression]

    def __init__(
        self,
        *args,
        run_mode=RunMode.classification,
        loss=log_loss,
        patience=10,
        mps=False,
        **kwargs,
    ):
        super().__init__()
        self.save_hyperparameters()
        self.scaler = None
        self.check_supported_runmode(run_mode)
        self.run_mode = run_mode
        self.loss = loss
        self.patience = patience
        self.mps = mps

    def set_metrics(self, labels):
        if self.run_mode == RunMode.classification:
            # Binary classification
            if len(np.unique(labels)) == 2:
                # if isinstance(self.model, lightgbm.basic.Booster):
                self.output_transform = lambda x: x[:, 1]
                self.label_transform = lambda x: x

                self.metrics = MLMetrics.BINARY_CLASSIFICATION
            # Multiclass classification
            else:
                # Todo: verify multiclass classification
                self.output_transform = lambda x: np.argmax(x, axis=-1)
                self.label_transform = lambda x: x
                self.metrics = MLMetrics.MULTICLASS_CLASSIFICATION

        # Regression
        else:
            if self.scaler is not None:  # We invert transform the labels and predictions if they were scaled.
                self.output_transform = lambda x: self.scaler.inverse_transform(x.reshape(-1, 1))
                self.label_transform = lambda x: self.scaler.inverse_transform(x.reshape(-1, 1))
            else:
                self.output_transform = lambda x: x
                self.label_transform = lambda x: x
            self.metrics = MLMetrics.REGRESSION

    def fit(self, train_dataset, val_dataset):
        """Fit the model to the training data."""
        train_rep, train_label = train_dataset.get_data_and_labels()
        val_rep, val_label = val_dataset.get_data_and_labels()
        
        self.set_metrics(train_label)
        if "class_weight" in self.model.get_params().keys():  # Set class weights
            self.model.set_params(class_weight=self.weight)

        val_loss = self.fit_model(train_rep, train_label, val_rep, val_label)

        train_pred = self.predict(train_rep)
        
        logging.debug(f"Model:{self.model}")
        self.log("train/loss", self.loss(train_label, train_pred), sync_dist=True)
        logging.debug(f"Train loss: {self.loss(train_label, train_pred)}")
        self.log("val/loss", val_loss, sync_dist=True)
        logging.debug(f"Val loss: {val_loss}")
        self.log_metrics(train_label, train_pred, "train")
        
        
    def fit_model(self, train_data, train_labels, val_data, val_labels):
        """Fit the model to the training data (default SKlearn syntax)"""
        self.model.fit(train_data, train_labels)
        val_loss = 0.0
        return val_loss

    def validation_step(self, val_dataset, _):
        val_rep, val_label = val_dataset.get_data_and_labels()
        val_rep, val_label = torch.from_numpy(val_rep).to(self.device), torch.from_numpy(val_label).to(self.device)
        self.set_metrics(val_label)

        val_pred = self.predict(val_rep)

        self.log_metrics("val/loss", self.loss(val_label, val_pred), sync_dist=True)
        logging.info(f"Val loss: {self.loss(val_label, val_pred)}")
        self.log_metrics(val_label, val_pred, "val")

    def test_step(self, dataset, _):
        test_rep, test_label = dataset
<<<<<<< HEAD
        # modified training script turns sex and race into the last features
        test_rep, test_label = test_rep.squeeze().cpu().numpy(), test_label.squeeze().cpu().numpy()
=======
        test_rep, test_label = (
            test_rep.squeeze().cpu().numpy(),
            test_label.squeeze().cpu().numpy(),
        )
>>>>>>> fe62ee28
        self.set_metrics(test_label)
        test_pred = self.predict(test_rep)
        if self.mps:
            self.log(
                "test/loss",
                np.float32(self.loss(test_label, test_pred)),
                sync_dist=True,
            )
            self.log_metrics(np.float32(test_label), np.float32(test_pred), "test")
        else:
            self.log("test/loss", self.loss(test_label, test_pred), sync_dist=True)
            self.log_metrics(test_label, test_pred, "test")
        logging.debug(f"Test loss: {self.loss(test_label, test_pred)}")
        self.log_metrics(np.float32(test_label), np.float32(test_pred), "test")

        ##########################################################################
        # log subgroup performance
        ##########################################################################
        # test_pred = self.predict(test_rep) 
        # # gender
        # sex = test_rep[:, -4]
        # race = test_rep[:, -1] 
        
        # vals, cnts = np.unique(sex, return_counts=True) 
        # for v, c in zip(vals, cnts): 
        #     if c > 10: 
        #         mask = sex == v
        #         self.log_dict({f'gender{v}_AUC_TEST': roc_auc_score(test_label[mask], test_pred[mask][:, 1])})
        # # race
        # vals, cnts = np.unique(race, return_counts=True) 
        # for v, c in zip(vals, cnts):  
        #     if c > 10:
        #         mask = race == v
        #         self.log_dict({f'race{v}_AUC_TEST': roc_auc_score(test_label[mask], test_pred[mask][:, 1])})

    def predict(self, features):
        if self.run_mode == RunMode.regression:
            return self.model.predict(features)
        else:  # Classification: return probabilities
            return self.model.predict_proba(features)

    def log_metrics(self, label, pred, metric_type):
        """Log metrics to the PL logs."""

        self.log_dict(
            {
                # MPS dependent type casting
                f"{metric_type}/{name}": metric(self.label_transform(label), self.output_transform(pred))
                if not self.mps
                else metric(self.label_transform(label), self.output_transform(pred))
                # Fore very metric
                for name, metric in self.metrics.items()
                # Filter out metrics that return a tuple (e.g. precision_recall_curve)
                if not isinstance(
                    metric(self.label_transform(label), self.output_transform(pred)),
                    tuple,
                )
            },
            sync_dist=True,
        )

    def configure_optimizers(self):
        return None

    def __getstate__(self) -> Dict[str, Any]:
        state = self.__dict__.copy()
        del state["label_transform"]
        del state["output_transform"]
        return state

    def save_model(self, save_path, file_name, file_extension=".joblib"):
        path = save_path / (file_name + file_extension)
        try:
            dump(self.model, path)
            logging.info(f"Model saved to {str(path.resolve())}.")
        except Exception as e:
            logging.error(f"Cannot save model to path {str(path.resolve())}: {e}.")

    def set_model_args(self, model, *args, **kwargs):
        """Set hyperparameters of the model if they are supported by the model."""
        signature = inspect.signature(model.__init__).parameters
        possible_hps = list(signature.keys())
        # Get passed keyword arguments
        arguments = locals()["kwargs"]
        # Get valid hyperparameters
        hyperparams = {key: value for key, value in arguments.items() if key in possible_hps}
        logging.debug(f"Creating model with: {hyperparams}.")
        return model(**hyperparams)


@gin.configurable("ImputationWrapper")
class ImputationWrapper(DLWrapper):
    """Interface for imputation models."""

    requires_backprop = True
    _supported_run_modes = [RunMode.imputation]

    def __init__(
        self,
        loss: nn.modules.loss._Loss = MSELoss(),
        optimizer: Union[str, Optimizer] = "adam",
        run_mode: RunMode = RunMode.imputation,
        lr: float = 0.002,
        momentum: float = 0.9,
        lr_scheduler: Optional[str] = None,
        lr_factor: float = 0.99,
        lr_steps: Optional[List[int]] = None,
        input_size: Tensor = None,
        initialization_method: ImputationInit = ImputationInit.NORMAL,
        epochs=100,
        **kwargs: str,
    ) -> None:
        super().__init__(
            loss=loss,
            optimizer=optimizer,
            run_mode=run_mode,
            lr=lr,
            momentum=momentum,
            lr_scheduler=lr_scheduler,
            lr_factor=lr_factor,
            lr_steps=lr_steps,
            epochs=epochs,
            input_size=input_size,
            initialization_method=initialization_method,
            kwargs=kwargs,
        )
        self.check_supported_runmode(run_mode)
        self.run_mode = run_mode
        self.save_hyperparameters(ignore=["loss", "optimizer"])
        self.loss = loss
        self.optimizer = optimizer

    def set_metrics(self):
        return DLMetrics.IMPUTATION

    def init_weights(self, init_type="normal", gain=0.02):
        def init_func(m):
            classname = m.__class__.__name__
            if hasattr(m, "weight") and (classname.find("Conv") != -1 or classname.find("Linear") != -1):
                if init_type == ImputationInit.NORMAL:
                    nn.init.normal_(m.weight.data, 0.0, gain)
                elif init_type == ImputationInit.XAVIER:
                    nn.init.xavier_normal_(m.weight.data, gain=gain)
                elif init_type == ImputationInit.KAIMING:
                    nn.init.kaiming_normal_(m.weight.data, a=0, mode="fan_out")
                elif init_type == ImputationInit.ORTHOGONAL:
                    nn.init.orthogonal_(m.weight.data, gain=gain)
                else:
                    raise NotImplementedError(f"Initialization method {init_type} is not implemented")
                if hasattr(m, "bias") and m.bias is not None:
                    nn.init.constant_(m.bias.data, 0.0)
            elif classname.find("BatchNorm2d") != -1:
                nn.init.normal_(m.weight.data, 1.0, gain)
                nn.init.constant_(m.bias.data, 0.0)

        self.apply(init_func)

    def on_fit_start(self) -> None:
        self.init_weights(self.hparams.initialization_method)
        for metrics in self.metrics.values():
            for metric in metrics.values():
                metric.reset()
        return super().on_fit_start()

    def step_fn(self, batch, step_prefix=""):
        amputated, amputation_mask, target, target_missingness = batch
        imputated = self(amputated, amputation_mask)
        amputated[amputation_mask > 0] = imputated[amputation_mask > 0]
        amputated[target_missingness > 0] = target[target_missingness > 0]

        loss = self.loss(amputated, target)
        self.log(f"{step_prefix}/loss", loss.item(), prog_bar=True)

        for metric in self.metrics[step_prefix].values():
            metric.update(
                (
                    torch.flatten(amputated.detach(), start_dim=1).clone(),
                    torch.flatten(target.detach(), start_dim=1).clone(),
                )
            )
        return loss

    def fit(self, train_dataset, val_dataset):
        raise NotImplementedError()

    def predict_step(self, data, amputation_mask=None):
        return self(data, amputation_mask)

    def predict(self, data):
        self.eval()
        data = data.to(self.device)
        data_missingness = torch.isnan(data).to(torch.float32)
        prediction = self.predict_step(data, data_missingness)
        data[data_missingness.bool()] = prediction[data_missingness.bool()]
        return data<|MERGE_RESOLUTION|>--- conflicted
+++ resolved
@@ -2,13 +2,9 @@
 from abc import ABC
 from typing import Dict, Any, List, Optional, Union
 import torchmetrics
-<<<<<<< HEAD
 from sklearn.metrics import log_loss, mean_squared_error, roc_auc_score
 from sklearn.calibration import calibration_curve
-
-=======
 from sklearn.metrics import log_loss, mean_squared_error
->>>>>>> fe62ee28
 import torch
 from torch.nn import MSELoss, CrossEntropyLoss
 import torch.nn as nn
@@ -987,15 +983,8 @@
 
     def test_step(self, dataset, _):
         test_rep, test_label = dataset
-<<<<<<< HEAD
         # modified training script turns sex and race into the last features
         test_rep, test_label = test_rep.squeeze().cpu().numpy(), test_label.squeeze().cpu().numpy()
-=======
-        test_rep, test_label = (
-            test_rep.squeeze().cpu().numpy(),
-            test_label.squeeze().cpu().numpy(),
-        )
->>>>>>> fe62ee28
         self.set_metrics(test_label)
         test_pred = self.predict(test_rep)
         if self.mps:
