import json
from typing import Dict
from pathlib import Path
from datetime import timedelta
from enum import Enum
from json import JSONEncoder
import gin
import logging
import numpy as np
import torch
from quantus.functions.similarity_func import correlation_spearman, cosine
from pytorch_lightning.loggers.logger import Logger
from pytorch_lightning.utilities import rank_zero_only
from torch.nn import Module
from torch.optim import Optimizer, Adam, SGD, RAdam
from typing import Optional, Union
from torch.optim.lr_scheduler import _LRScheduler, CosineAnnealingLR, MultiStepLR, ExponentialLR
<<<<<<< HEAD
import pdb
=======
import captum

>>>>>>> fe62ee28

def save_config_file(log_dir):
    config_path = log_dir / "train_config.gin"
    with config_path.open("w") as f:
        f.write(gin.operative_config_str())


def create_optimizer(name: str, model: Module, lr: float, momentum: float = 0) -> Optimizer:
    """creates the specified optimizer with the given parameters

    Args:
        name (str): str name of optimizer
        model (Module): the model used for training
        lr (float): learning rate
        momentum (float): momentum (only for sgd optimizer)

    Raises:
        ValueError: thrown if optimizer name not known

    Returns:
        Optimizer: the model optimizer
    """
    name = name.lower()
    if name == "adam":
        return Adam(params=model.parameters(), lr=lr)
    elif name == "sgd":
        return SGD(params=model.parameters(), lr=lr, momentum=momentum)
    elif name == "radam":
        return RAdam(params=model.parameters(), lr=lr)
    else:
        raise ValueError(f"No optimizer with name {name} found!")


def create_scheduler(
    scheduler_name: Optional[str],
    optimizer: Optimizer,
    lr_factor: float,
    lr_steps: Optional[list],
    epochs: int,
) -> Union[_LRScheduler, None]:
    """creates a learning rate scheduler with the given parameters

    Args:
        scheduler_name (Optional[str]): str name of scheduler or None, in which case None will be returned
        optimizer (Optimizer): the learning optimizer
        lr_factor (float): the learning rate factor
        lr_steps (Optional[list]): learning rate steps for the scheduler to take (only supported for step scheduler)
        epochs (int): number of scheduler epochs (only supported for cosine scheduler)

    Raises:
        ValueError: thrown if step scheduler was chosen but no steps were passed
        ValueError: thrown if scheduler name not known and not None

    Returns:
        Union[_LRScheduler, None]: either the learning rate scheduler object or None if scheduler_name was None
    """
    if scheduler_name == "step":
        if not lr_steps:
            raise ValueError("step scheduler chosen but no lr steps passed!")
        return MultiStepLR(optimizer, lr_steps, lr_factor)
    elif scheduler_name == "exponential":
        return ExponentialLR(optimizer, lr_factor)
    elif scheduler_name == "cosine":
        return CosineAnnealingLR(optimizer, epochs)
    elif not scheduler_name:
        return None
    else:
        raise ValueError(f"no scheduler with name {scheduler_name} found!")


class JsonResultLoggingEncoder(JSONEncoder):
    """JSON converter for objects that are not serializable by default."""

    # Serializes foreign datatypes
    def default(self, obj):
        if isinstance(obj, np.integer):
            return int(obj)
        if isinstance(obj, np.floating):
            return float(obj)
        if isinstance(obj, np.ndarray):
            return obj.tolist()
        if isinstance(obj, torch.Tensor):
            return obj.tolist()
        if isinstance(obj, tuple):
            if isinstance(obj)[0] is torch.Tensor or isinstance(obj)[0] is np.ndarray:
                return map(lambda item: item.tolist(), obj)
        if isinstance(obj, timedelta):
            return str(obj)
        return JSONEncoder.default(self, obj)


class Align(str, Enum):
    LEFT = "<"
    CENTER = "^"
    RIGHT = ">"


def log_table_row(
    cells: list,
    level: int = logging.INFO,
    widths: list[int] = None,
    header: list[str] = None,
    align: Align = Align.LEFT,
    highlight: bool = False,
):
    """Logs a table row.

    Args:
        cells: List of cells to log.
        level: Logging level.
        widths: List of widths for each cell.
        header: List of headers to calculate widths if widths not supplied.
        highlight: If set to true, highlight the row.
    """
    table_cells = cells
    if not widths and header:
        widths = [len(head) for head in header]
    if widths:
        table_cells = []
        for cell, width in zip(cells, widths):
            cell = str(cell)[:width]  # truncate cell if it is too long
            table_cells.append("{: {align}{width}}".format(cell, align=align.value, width=width))
    table_row = " | ".join([f"{cell}" for cell in table_cells])
    if highlight:
        table_row = f"\x1b[31;32m{table_row}\x1b[0m"
    logging.log(level, table_row)


class JSONMetricsLogger(Logger):
    def __init__(self, output_dir=None, **kwargs):
        super().__init__(**kwargs)
        if output_dir is None:
            output_dir = Path.cwd() / "metrics"
        logging.info(f"logging metrics to file: {str(output_dir.resolve())}")
        self.output_dir = output_dir
        self.output_dir.mkdir(parents=True, exist_ok=True)

    @property
    def name(self):
        return "json_metrics_logger"

    @rank_zero_only
    def log_metrics(self, metrics: Dict[str, float], step: Optional[int] = None) -> None:
        old_metrics = {}
        stage_metrics = {
            "train": {"/".join(key.split("/")[1:]): value for key, value in metrics.items() if key.startswith("train/")},
            "val": {"/".join(key.split("/")[1:]): value for key, value in metrics.items() if key.startswith("val/")},
            "test": {"/".join(key.split("/")[1:]): value for key, value in metrics.items() if key.startswith("test/")},
        }
        for stage, metrics in stage_metrics.items():
            if metrics:
                output_file = self.output_dir / f"{stage}_metrics.json"
                old_metrics = {}
                if output_file.exists():
                    try:
                        with output_file.open("r") as f:
                            old_metrics = json.load(f)
                        logging.debug(f"updating {stage} metrics file...")
                    except json.decoder.JSONDecodeError:
                        logging.warning("could not decode json file, overwriting...")

                old_metrics.update(metrics)
                with output_file.open("w") as f:
                    json.dump(old_metrics, f, cls=JsonResultLoggingEncoder, indent=4)

    @property
    def version(self):
        return "0.1"

    @rank_zero_only
    def log_hyperparams(self, params):
        pass


def Faithfulness_Correlation(
    model,
    x,
    attribution,
    similarity_func=None,
    nr_runs=100,
    pertrub=None,
    subset_size=3,
    feature=False,
    time_step=False,
    feature_timestep=False,
):
    """
    Calculates faithfulness scores for captum attributions

    Args:
        - x:Batch input
        -attribution: attribution generated by captum,
        - similarity_func:function to determine similarity between sum of attributions and difference in prediction
        - nr_runs: How many times to repeat the experiment,
        - pertrub: What change to do to the input,
        - subset_size: The size of the subset of featrues to alter ,
        - feature: Determines if to calcualte faithfulness of feature attributions,
        - time_step: Determines if to calcualte faithfulness of timesteps attributions,
        - feature_timestep: Determines if to calcualte faithfulness of featrues per timesteps attributions,
    Returns:
        score: similarity score between sum of attributions and difference in prediction averaged over nr_runs

    Implementation of faithfulness correlation by Bhatt et al., 2020.

    The Faithfulness Correlation metric intend to capture an explanation's relative faithfulness
    (or 'fidelity') with respect to the model behaviour.

    Faithfulness correlation scores shows to what extent the predicted logits of each modified test point and
    the average explanation attribution for only the subset of features are (linearly) correlated, taking the
    average over multiple runs and test samples. The metric returns one float per input-attribution pair that
    ranges between -1 and 1, where higher scores are better.

    For each test sample, |S| features are randomly selected and replace them with baseline values (zero baseline
    or average of set). Thereafter, Pearson’s correlation coefficient between the predicted logits of each modified
    test point and the average explanation attribution for only the subset of features is calculated. Results is
    average over multiple runs and several test samples.
    This code is adapted from the quantus libray to suit our use case

    References:
        1) Umang Bhatt et al.: "Evaluating and aggregating feature-based model
        explanations." IJCAI (2020): 3016-3022.
        2)Hedström, Anna, et al. "Quantus: An explainable ai toolkit for
        responsible evaluation of neural network explanations and beyond."
        Journal of Machine Learning Research 24.34 (2023): 1-11.
    """

    attribution = torch.tensor(attribution).to(model.device)

    # Other initializations
    if similarity_func is None:
        similarity_func = correlation_spearman
    if pertrub is None:
        pertrub = "baseline"
    similarities = []

    # Assuming this is a method to prepare your data

    y_pred = model(model.prep_data(x)).detach()  # Keep on GPU
    pred_deltas = []
    att_sums = []

    for i_ix in range(nr_runs):
        if time_step:
            timesteps_idx = np.random.choice(24, subset_size, replace=False)
            patient_idx = np.random.choice(64, 1, replace=False)
            a_ix = [patient_idx, timesteps_idx]

        elif feature:
            feature_idx = np.random.choice(53, subset_size, replace=False)
            patient_idx = np.random.choice(64, 1, replace=False)
            a_ix = [patient_idx, feature_idx]
        elif feature_timestep:
            timesteps_idx = np.random.choice(24, subset_size[0], replace=False)
            feature_idx = np.random.choice(53, subset_size[1], replace=False)
            patient_idx = np.random.choice(64, 1, replace=False)
            a_ix = [patient_idx, timesteps_idx, feature_idx]

        # Apply perturbation
        if pertrub == "Noise":
            x = model.add_noise(x, a_ix, time_step, feature, feature_timestep)
        elif pertrub == "baseline":
            x = model.apply_baseline(x, a_ix, time_step, feature, feature_timestep)

        # Predict on perturbed input and calculate deltas
        y_pred_perturb = (model(model.prep_data(x))).detach()  # Keep on GPU

        if time_step:
            if attribution.size() == torch.Size([24]):
                att_sums.append((attribution[timesteps_idx]).sum())
            else:
                att_sums.append((attribution[patient_idx, :, :][:, timesteps_idx, :]).sum())
        elif feature:
            if len(attribution) == 53:
                att_sums.append((attribution[feature_idx]).sum())
            else:
                att_sums.append((attribution[patient_idx, :, :][:, :, feature_idx]).sum())
        elif feature_timestep:
            att_sums.append((attribution[patient_idx, :, :][:, timesteps_idx, :][:, :, feature_idx]).sum())

        pred_deltas.append((y_pred - y_pred_perturb)[patient_idx].item())
        # Convert to CPU for numpy operations

    pred_deltas_cpu = torch.tensor(pred_deltas).cpu().numpy()
    att_sums_cpu = torch.tensor(att_sums).cpu().numpy()

    similarities.append(similarity_func(pred_deltas_cpu, att_sums_cpu))

    score = np.nanmean(similarities)
    return score


def Data_Randomization(
    model,
    x,
    attribution,
    explain_method,
    random_model,
    similarity_func=cosine,
    dataloader=None,
    method_name="",
    **kwargs,
):
    """

    Args:
        - x:Batch input
        -attribution: attribution
        - explain_method:function to generate explantations
        - random_model: Reference to model trained on random labels
        - similarity_func: Function to measure similiarity
        - dataloader:In case of using Attention as the explain method need to pass the dataloader instead of the batch ,
        - method_name: Name of the explantation

    Returns:
        score: similarity score between attributions of model trained on random data and model trained on real data

    Implementation of the Random Logit Metric by Sixt et al., 2020.

    The Random Logit Metric computes the distance between the original explanation and a reference explanation of
    a randomly chosen non-target class.
    This code is adapted from the quantus libray to suit our use case

    References:
        1) Leon Sixt et al.: "When Explanations Lie: Why Many Modified BP
        Attributions Fail." ICML (2020): 9046-9057.
        2)Hedström, Anna, et al. "Quantus: An explainable ai
        toolkit for responsible evaluation of neural network explanations and beyond."
            Journal of Machine Learning Research 24.34 (2023): 1-11.

    """

    if explain_method == "Attention":
        Attention_weights = random_model.interpertations(dataloader)
        attribution = attribution.cpu().numpy()
        min_val = np.min(attribution)
        max_val = np.max(attribution)

        attribution = (attribution - min_val) / (max_val - min_val)
        random_attr = Attention_weights["attention"].cpu().numpy()
        min_val = np.min(random_attr)
        max_val = np.max(random_attr)
        random_attr = (random_attr - min_val) / (max_val - min_val)
        score = similarity_func(random_attr, attribution)
    elif explain_method == "Random":
        score = similarity_func(np.random.normal(size=[64, 24, 53]).flatten(), attribution.flatten())
    else:
        data, baselines = model.prep_data_captum(x)

        explantation = explain_method(random_model.forward_captum)
        # Reformat attributions.
        if explain_method is not captum.attr.Saliency:
            attr = explantation.attribute(data, baselines=baselines, **kwargs)
        else:
            attr = explantation.attribute(data, **kwargs)

        # Process and store the calculated attributions
        random_attr = (
            attr[1].cpu().detach().numpy()
            if method_name in ["Lime", "FeatureAblation"]
            else torch.stack(attr).cpu().detach().numpy()
        )

        attribution = attribution.flatten()
        min_val = np.min(attribution)
        max_val = np.max(attribution)
        attribution = (attribution - min_val) / (max_val - min_val)
        random_attr = random_attr.flatten()
        min_val = np.min(random_attr)
        max_val = np.max(random_attr)
        random_attr = (random_attr - min_val) / (max_val - min_val)

        score = similarity_func(random_attr, attribution)
    return score


def Relative_Stability(
    model,
    x,
    attribution,
    explain_method,
    method_name,
    dataloader=None,
    threshold=0.5,
    **kwargs,
):
    """
    Args:
            - x:Batch input
            -attribution: attribution
            - explain_method:function to generate explantations
            - method_name: Name of the explantation
            - dataloader:In case of using Attention as the explain method need to pass the dataloader instead of the batch ,


        Returns:
            RIS : relative distance between the explantation and the input
            ROS: relative distance between the explantation and the output


    References:
            1) `https://arxiv.org/pdf/2203.06877.pdf
            2)Hedström, Anna, et al. "Quantus: An explainable ai toolkit for responsible evaluation
            of neural network explanations and beyond." Journal of Machine Learning Research 24.34 (2023): 1-11.

    """

    def relative_stability_objective(x, xs, e_x, e_xs, eps_min=0.0001, input=False, device="cuda") -> torch.Tensor:
        """
        Computes relative input and output stabilities maximization objective
        as defined here :ref:`https://arxiv.org/pdf/2203.06877.pdf` by the authors.

        Args:

            x: Input tensor
            xs: perturbed tensor.
            e_x: Explanations for x.
            e_xs: Explanations for xs.
            eps_min:Value to avoid division by zero if needed
            input:Boolean to indicate if this is an input or an output
            device: the device to keep the tensors on

        Returns:

            ris_obj: Tensor
                RIS maximization objective.
        """

        # Function to convert inputs to tensors if they are numpy arrays
        def to_tensor(input_array):
            if isinstance(input_array, np.ndarray):
                return torch.tensor(input_array).to(device)
            return input_array.to(device)

        # Convert all inputs to tensors and move to GPU
        x, xs, e_x, e_xs = map(to_tensor, [x, xs, e_x, e_xs])

        if input:
            num_dim = x.ndim
        else:
            num_dim = e_x.ndim

        if num_dim == 3:

            def norm_function(arr):
                return torch.norm(arr, dim=(-1, -2))

        elif num_dim == 2:

            def norm_function(arr):
                return torch.norm(arr, dim=-1)

        else:

            def norm_function(arr):
                return torch.norm(arr)

        nominator = (e_x - e_xs) / (e_x + (e_x == 0) * eps_min)
        nominator = norm_function(nominator)

        if input:
            denominator = x - xs
            denominator /= x + (x == 0) * eps_min
            denominator = norm_function(denominator)
            denominator += (denominator == 0) * eps_min
        else:
            denominator = torch.squeeze(x) - torch.squeeze(xs)
            denominator = torch.norm(denominator, dim=-1)
            denominator += (denominator == 0) * eps_min

        return nominator / denominator

    attribution = torch.tensor(attribution).to(model.device)
    if explain_method == "Attention":
        y_pred = model.model.predict(dataloader)
        x_original = dataloader.dataset.data["reals"].clone()

        dataloader.dataset.add_noise()
        x_perturb = dataloader.dataset.data["reals"].clone()
        y_pred_perturb = model.model.predict(dataloader)
        Attention_weights = model.interpertations(dataloader)
        att_perturb = Attention_weights["attention"]
        # Calculate the absolute difference
        difference = torch.abs(y_pred_perturb - y_pred)

        # Find where the difference is less than or equal to a threshold
        close_indices = torch.nonzero(difference <= threshold).squeeze()
        RIS = relative_stability_objective(
            x_original[close_indices, :, :].detach(),
            x_perturb[close_indices, :, :].detach(),
            attribution,
            att_perturb,
            input=True,
        )

        ROS = relative_stability_objective(
            y_pred[close_indices],
            y_pred_perturb[close_indices],
            attribution,
            att_perturb,
            input=False,
        )

    else:
        y_pred = model(model.prep_data(x)).detach()
        x_original = x["encoder_cont"].detach().clone()

        with torch.no_grad():
            noise = torch.randn_like(x["encoder_cont"]) * 0.01
            x["encoder_cont"] += noise
        y_pred_perturb = model(model.prep_data(x)).detach()
        if explain_method == "Random":
            att_perturb = np.random.normal(size=[64, 24, 53])
            att_perturb = torch.tensor(att_perturb).to(model.device)
        else:
            data, baselines = model.prep_data_captum(x)

            explantation = explain_method(model.forward_captum)
            # Reformat attributions.
            if explain_method is not captum.attr.Saliency:
                att_perturb = explantation.attribute(data, baselines=baselines, **kwargs)
            else:
                att_perturb = explantation.attribute(data, **kwargs)

            # Process and store the calculated attributions
            att_perturb = (
                att_perturb[1].detach() if method_name in ["Lime", "FeatureAblation"] else torch.stack(att_perturb).detach()
            )
        # Calculate the absolute difference
        difference = torch.abs(y_pred_perturb - y_pred)

        # Find where the difference is less than or equal to a threshold
        close_indices = torch.nonzero(difference <= threshold).squeeze()
        RIS = relative_stability_objective(
            x_original[close_indices, :, :].detach(),
            x["encoder_cont"][close_indices, :, :].detach(),
            attribution[close_indices, :, :],
            att_perturb[close_indices, :, :],
            input=True,
        )
        ROS = relative_stability_objective(
            y_pred[close_indices],
            y_pred_perturb[close_indices],
            attribution[close_indices, :, :],
            att_perturb[close_indices, :, :],
            input=False,
        )

    return np.max(RIS.cpu().numpy()).astype(np.float64), np.max(ROS.cpu().numpy()).astype(np.float64)<|MERGE_RESOLUTION|>--- conflicted
+++ resolved
@@ -15,12 +15,7 @@
 from torch.optim import Optimizer, Adam, SGD, RAdam
 from typing import Optional, Union
 from torch.optim.lr_scheduler import _LRScheduler, CosineAnnealingLR, MultiStepLR, ExponentialLR
-<<<<<<< HEAD
 import pdb
-=======
-import captum
-
->>>>>>> fe62ee28
 
 def save_config_file(log_dir):
     config_path = log_dir / "train_config.gin"
