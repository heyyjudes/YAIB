--- conflicted
+++ resolved
@@ -3,11 +3,7 @@
 import torch
 import logging
 import pandas as pd
-<<<<<<< HEAD
-import pickle
-=======
 from joblib import load
->>>>>>> ae4aca28
 from torch.optim import Adam
 from torch.utils.data import DataLoader
 from pytorch_lightning.loggers import TensorBoardLogger
@@ -118,12 +114,6 @@
     if load_weights:
         if source_dir.exists():
             if model.needs_training:
-<<<<<<< HEAD
-              checkpoint = torch.load(source_dir / "model.ckpt")
-              model = model.load_state_dict(checkpoint)
-            else:
-              model = torch.load(source_dir / "last.ckpt")
-=======
                 if (source_dir / "last.ckpt").exists():
                     model_path = source_dir / "last.ckpt"
                 elif (source_dir / "model.ckpt").exists():
@@ -139,7 +129,6 @@
                     model.load_state_dict(checkpoint)
             else:
                 model = load(source_dir / "model.joblib")
->>>>>>> ae4aca28
         else:
             raise Exception(f"No weights to load at path : {source_dir}")
 
