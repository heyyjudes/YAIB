--- conflicted
+++ resolved
@@ -29,14 +29,9 @@
 from icu_benchmarks.models.utils import save_config_file, JSONMetricsLogger
 from icu_benchmarks.contants import RunMode
 from icu_benchmarks.data.constants import DataSplit as Split
-<<<<<<< HEAD
 from ignite.contrib.metrics import AveragePrecision, ROC_AUC
 from sklearn.metrics import log_loss, mean_squared_error, roc_auc_score, accuracy_score, precision_recall_curve, balanced_accuracy_score
 import pdb
-=======
-from captum.attr import IntegratedGradients, Saliency, FeatureAblation, Lime
-
->>>>>>> fe62ee28
 
 cpu_core_count = len(os.sched_getaffinity(0)) if hasattr(os, "sched_getaffinity") else os.cpu_count()
 
@@ -205,8 +200,6 @@
         logging.info("Finished training full model.")
         save_config_file(log_dir)
         return 0
-<<<<<<< HEAD
-    
     test_dataset = dataset_class(data, split=test_on, name=dataset_names["test"])
     test_dataset = assure_minimum_length(test_dataset)
     logging.info(f"Testing on {test_dataset.name}  with {len(test_dataset)} samples.")
@@ -218,17 +211,6 @@
             num_workers=num_workers,
             pin_memory=True,
             drop_last=True,
-=======
-
-    if explain:
-        path = Path(random_model_dir)
-        random_model = load_model(
-            model,
-            source_dir=path,
-            pl_model=pl_model,
-            train_dataset=train_dataset,
-            optimizer=optimizer,
->>>>>>> fe62ee28
         )
 
         XAI_dict = {}  # dictrionary to log attributions metrics
