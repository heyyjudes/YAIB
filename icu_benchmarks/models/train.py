import os
import gin
import torch
import logging
import pandas as pd
from torch.optim import Adam
from torch.utils.data import DataLoader
from pytorch_lightning.loggers import TensorBoardLogger
from pytorch_lightning import Trainer
from pytorch_lightning.callbacks import EarlyStopping, ModelCheckpoint, TQDMProgressBar
from pathlib import Path
from icu_benchmarks.data.loader import PredictionDataset, ImputationDataset
from icu_benchmarks.models.utils import save_config_file, JSONMetricsLogger
from icu_benchmarks.contants import RunMode
from icu_benchmarks.data.constants import DataSplit as Split

cpu_core_count = len(os.sched_getaffinity(0)) if hasattr(os, "sched_getaffinity") else os.cpu_count()


def assure_minimum_length(dataset):
    if len(dataset) < 2:
        return [dataset[0], dataset[0]]
    return dataset


@gin.configurable("train_common")
def train_common(
    data: dict[str, pd.DataFrame],
    log_dir: Path,
    eval_only: bool = False,
    load_weights: bool = False,
    source_dir: Path = None,
    reproducible: bool = True,
    mode: str = RunMode.classification,
    model: object = gin.REQUIRED,
    weight: str = None,
    optimizer: type = Adam,
    precision=32,
    batch_size=64,
    epochs=1000,
    patience=20,
    min_delta=1e-5,
    test_on: str = Split.test,
    use_wandb: bool = False,
    cpu: bool = False,
    verbose=False,
    ram_cache=False,
    num_workers: int = min(cpu_core_count, torch.cuda.device_count() * 4 * int(torch.cuda.is_available()), 32),
):
    """Common wrapper to train all benchmarked models.

    Args:
        data: Dict containing data to be trained on.
        log_dir: Path to directory where model output should be saved.
        eval_only: If set to true, skip training and only evaluate the model.
        load_weights: If set to true, skip training and load weights from source_dir instead.
        source_dir: If set to load weights, path to directory containing trained weights.
        reproducible: If set to true, set torch to run reproducibly.
        mode: Mode of the model. Can be one of the values of RunMode.
        model: Model to be trained.
        weight: Weight to be used for the loss function.
        optimizer: Optimizer to be used for training.
        precision: Pytorch precision to be used for training. Can be 16 or 32.
        batch_size: Batch size to be used for training.
        epochs: Number of epochs to train for.
        patience: Number of epochs to wait before early stopping.
        min_delta: Minimum change in loss to be considered an improvement.
        test_on: If set to "test", evaluate the model on the test set. If set to "val", evaluate on the validation set.
        use_wandb: If set to true, log to wandb.
        cpu: If set to true, run on cpu.
        verbose: Enable detailed logging.
        ram_cache: Whether to cache the data in RAM.
        num_workers: Number of workers to use for data loading.
    """

    logging.info(f"Training model: {model.__name__}.")
    dataset_class = ImputationDataset if mode == RunMode.imputation else PredictionDataset

    logging.info(f"Logging to directory: {log_dir}.")
    save_config_file(log_dir)  # We save the operative config before and also after training

    train_dataset = dataset_class(data, split=Split.train, ram_cache=ram_cache)
    val_dataset = dataset_class(data, split=Split.val, ram_cache=ram_cache)
    train_dataset, val_dataset = assure_minimum_length(train_dataset), assure_minimum_length(val_dataset)
    batch_size = min(batch_size, len(train_dataset), len(val_dataset))

    logging.debug(f"Training on {len(train_dataset)} samples and validating on {len(val_dataset)} samples.")
    logging.info(f"Using {num_workers} workers for data loading.")

    train_loader = DataLoader(
        train_dataset,
        batch_size=batch_size,
        shuffle=True,
        num_workers=num_workers,
        pin_memory=True,
        drop_last=True,
    )
    val_loader = DataLoader(
        val_dataset,
        batch_size=batch_size,
        shuffle=False,
        num_workers=num_workers,
        pin_memory=True,
        drop_last=True,
    )

    data_shape = next(iter(train_loader))[0].shape

    model = model(optimizer=optimizer, input_size=data_shape, epochs=epochs, run_mode=mode)
    model.set_weight(weight, train_dataset)
    if load_weights:
        if source_dir.exists():
            if model.needs_training:
<<<<<<< HEAD
                if(source_dir / "model.ckpt").exists():
                  checkpoint = torch.load(source_dir / "model.ckpt")
                elif (source_dir / "model-v1.ckpt").exists():
                  checkpoint = torch.load(source_dir / "model-v1.ckpt")
                else:
                    return Exception(f"No weights to load at path : {source_dir}")
=======
                checkpoint = torch.load(source_dir / "model.ckpt")
>>>>>>> 2fd51b07
                model = model.load_state_dict(checkpoint)
            else:
                model = torch.load(source_dir / "last.ckpt")
        else:
            raise Exception(f"No weights to load at path : {source_dir}")

    model.set_trained_columns(train_dataset.get_feature_names())

    loggers = [TensorBoardLogger(log_dir), JSONMetricsLogger(log_dir)]
    callbacks = [
        EarlyStopping(monitor="val/loss", min_delta=min_delta, patience=patience, strict=False),
        ModelCheckpoint(log_dir, filename="model", save_top_k=1, save_last=True),
    ]
    if verbose:
        callbacks.append(TQDMProgressBar(refresh_rate=min(100, len(train_loader) // 2)))
    if precision == 16 or "16-mixed":
        torch.set_float32_matmul_precision("medium")
    trainer = Trainer(
        max_epochs=epochs if model.needs_training else 1,
        callbacks=callbacks,
        precision=precision,
        accelerator="auto" if not cpu else "cpu",
        devices=max(torch.cuda.device_count(), 1),
        deterministic=reproducible,
        benchmark=not reproducible,
        enable_progress_bar=verbose,
        logger=loggers,
        num_sanity_val_steps=0,
    )

    if not eval_only:
        if model.needs_fit:
            logging.info("Fitting model to data.")
            model.fit(train_dataset, val_dataset)
            model.save_model(log_dir, "last")
            logging.info("Fitting complete.")
        if model.needs_training:
            logging.info("Training model.")
            trainer.fit(model, train_dataloaders=train_loader, val_dataloaders=val_loader)
            logging.info("Training complete.")

    test_dataset = dataset_class(data, split=test_on)
    test_dataset = assure_minimum_length(test_dataset)
    test_loader = (
        DataLoader(
            test_dataset,
            batch_size=min(batch_size * 4, len(test_dataset)),
            shuffle=False,
            num_workers=num_workers,
            pin_memory=True,
            drop_last=True,
        )
        if model.needs_training
        else DataLoader([test_dataset.to_tensor()], batch_size=1)
    )

    model.set_weight("balanced", train_dataset)
    test_loss = trainer.test(model, dataloaders=test_loader, verbose=verbose)[0]["test/loss"]
    save_config_file(log_dir)
    return test_loss<|MERGE_RESOLUTION|>--- conflicted
+++ resolved
@@ -111,16 +111,12 @@
     if load_weights:
         if source_dir.exists():
             if model.needs_training:
-<<<<<<< HEAD
                 if(source_dir / "model.ckpt").exists():
                   checkpoint = torch.load(source_dir / "model.ckpt")
                 elif (source_dir / "model-v1.ckpt").exists():
                   checkpoint = torch.load(source_dir / "model-v1.ckpt")
                 else:
                     return Exception(f"No weights to load at path : {source_dir}")
-=======
-                checkpoint = torch.load(source_dir / "model.ckpt")
->>>>>>> 2fd51b07
                 model = model.load_state_dict(checkpoint)
             else:
                 model = torch.load(source_dir / "last.ckpt")
