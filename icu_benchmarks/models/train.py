import os
import random
import sys
import gin
import torch
import logging
import numpy as np
import pandas as pd
import wandb
from typing import Dict
from torch.optim import Adam
from pytorch_lightning import Trainer
from pytorch_lightning.callbacks import EarlyStopping, ModelCheckpoint, TQDMProgressBar
from pytorch_lightning.loggers import TensorBoardLogger, WandbLogger
from torch.utils.data import DataLoader
from pathlib import Path

from icu_benchmarks.data.loader import SICUDataset, ImputationDataset
from icu_benchmarks.models.utils import save_config_file, JSONMetricsLogger


@gin.configurable("train_common")
def train_common(
    data: dict[str, pd.DataFrame],
    log_dir: Path,
    load_weights: bool = False,
    only_evaluate = False,
    source_dir: Path = None,
    reproducible: bool = True,
    mode: str = "Classification",
    dataset_name: str = "",
    model: object = gin.REQUIRED,
    weight: str = None,
    optimizer: type = Adam,
    batch_size=64,
    epochs=1000,
    patience=20,
    min_delta=1e-5,
    test_on: str = "test",
<<<<<<< HEAD
    use_wandb: bool = True,
    num_workers: int = min(len(os.sched_getaffinity(0)), torch.cuda.device_count() * 8 if torch.cuda.is_available() else 16),
=======
>>>>>>> 0a11f5c0
):
    """Common wrapper to train all benchmarked models.

    Args:
        data: Dict containing data to be trained on.
        log_dir: Path to directory where model output should be saved.
        load_weights: If set to true, skip training and load weights from source_dir instead.
        source_dir: If set to load weights, path to directory containing trained weights.
        seed: Common seed used for any random operation.
        reproducible: If set to true, set torch to run reproducibly.
        only_evaluate: If set to true, only evaluate the model and do not train it.
        mode: Mode of the model. Can be "Classification" or "Imputation".
        dataset_name: Name of the dataset.
        model: Model to be trained.
        weight: Weight to be used for the loss function.
        optimizer: Optimizer to be used for training.
        do_test: If set to true, evaluate the model on the test set.
        batch_size: Batch size to be used for training.
        epochs: Number of epochs to train for.
        patience: Number of epochs to wait before early stopping.
        min_delta: Minimum change in loss to be considered an improvement.
        test_on: If set to "test", evaluate the model on the test set. If set to "val", evaluate on the validation set.
        use_wandb: If set to true, log to wandb.
        num_workers: Number of workers to use for data loading.        
    """
    logging.info(f"Training model: {model.__name__}")
    DatasetClass = ImputationDataset if mode == "Imputation" else SICUDataset

    logging.info(f"Logging to directory: {log_dir}")
    save_config_file(log_dir)  # We save the operative config before and also after training

    train_dataset = DatasetClass(data, split="train")
    val_dataset = DatasetClass(data, split="val")
    train_loader = DataLoader(
        train_dataset,
        batch_size=batch_size,
        shuffle=True,
        num_workers=num_workers,
        pin_memory=True,
        drop_last=True,
    )
    val_loader = DataLoader(
        val_dataset,
        batch_size=batch_size,
        shuffle=False,
        num_workers=num_workers,
        pin_memory=True,
        drop_last=True,
    )

    data_shape = next(iter(train_loader))[0].shape
    logging.info(f"performing task on model {model.__name__}...")

    model = model(optimizer=optimizer, input_size=data_shape, epochs=epochs)
    if mode == "Classification":
        model.set_weight(weight, train_dataset)
    if load_weights:
        if source_dir.exists():
            # if not model.needs_training:
            checkpoint = torch.load(source_dir / "model.ckpt")
            # else:
            model = model.load_state_dict(checkpoint["state_dict"])
        else:
            raise Exception(f"No weights to load at path : {source_dir}")
    
    if not only_evaluate:
        loggers = [TensorBoardLogger(log_dir), JSONMetricsLogger(log_dir)]
        if use_wandb:
            run_name = f"{type(model).__name__}-{dataset_name}"
            loggers.append(WandbLogger(run_name, save_dir=log_dir, project="Data_Imputation"))
            wandb.config.update({"run-name": run_name})
            wandb.run.name = run_name
            wandb.run.save()

        trainer = Trainer(
            # model=model,
            max_epochs=epochs if model.needs_training else 1,
            callbacks=[
                EarlyStopping(monitor=f"val/loss", min_delta=min_delta, patience=patience, strict=False),
                ModelCheckpoint(log_dir, filename="model", save_top_k=1, save_last=True),
                TQDMProgressBar(refresh_rate=100),
            ],
            # precision=16,
            accelerator="auto",
            devices=max(torch.cuda.device_count(), 1),
            deterministic=reproducible,
            benchmark=not reproducible,
            logger=loggers,
            num_sanity_val_steps=0,
            log_every_n_steps=1 if model.needs_fit else 100,
        )

        if model.needs_fit:
            logging.info("fitting model to data...")
            if mode == "Imputation":
                model.fit(train_dataset)
            else:
                trainer.fit(
                    model,
                    train_dataloaders=DataLoader([train_dataset.get_data_and_labels() + val_dataset.get_data_and_labels()], batch_size=1),
                    val_dataloaders=DataLoader([val_dataset.get_data_and_labels()], batch_size=1)
                )
            if not model.needs_training:
                try:
                    torch.save(model, log_dir / "last.ckpt")
                except Exception as e:
                    logging.error(f"cannot save model to path {str((log_dir / 'last.ckpt').resolve())}: {e}")
            logging.info("fitting complete!")

        if model.needs_training:
            logging.info("training model on data...")
            trainer.fit(model, train_dataloaders=train_loader, val_dataloaders=val_loader)
            logging.info("training complete!")
     

    test_loss = 0.0
    logging.info("testing...")
    test_dataset = DatasetClass(data, split=test_on)
    
    test_loader = DataLoader(
        test_dataset,
        batch_size=batch_size * 4,
        shuffle=False,
        num_workers=num_workers,
        pin_memory=True,
    )
    
    if mode == "Classification":
        model.set_weight("balanced", train_dataset)
    test_loss = trainer.test(
        model, 
        dataloaders = (
            test_loader if (mode == "Imputation" or model.needs_training) 
            else DataLoader([test_dataset.get_data_and_labels()], batch_size=1)
        )
    )[0]["test/loss"]
    save_config_file(log_dir)
    return test_loss<|MERGE_RESOLUTION|>--- conflicted
+++ resolved
@@ -37,11 +37,9 @@
     patience=20,
     min_delta=1e-5,
     test_on: str = "test",
-<<<<<<< HEAD
     use_wandb: bool = True,
-    num_workers: int = min(len(os.sched_getaffinity(0)), torch.cuda.device_count() * 8 if torch.cuda.is_available() else 16),
-=======
->>>>>>> 0a11f5c0
+    cpu: bool = False,
+    num_workers: int = min(len(os.sched_getaffinity(0)), torch.cuda.device_count() * 4 * int(torch.cuda.is_available()), 16),
 ):
     """Common wrapper to train all benchmarked models.
 
@@ -125,7 +123,7 @@
                 TQDMProgressBar(refresh_rate=100),
             ],
             # precision=16,
-            accelerator="auto",
+            accelerator="auto" if not cpu else "cpu",
             devices=max(torch.cuda.device_count(), 1),
             deterministic=reproducible,
             benchmark=not reproducible,
