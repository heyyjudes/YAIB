import logging
import gin
import pandas as pd
import numpy as np
import pyarrow.parquet as pq
from pathlib import Path
import pickle

from icu_benchmarks.recipes.recipe import Recipe, Ingredients
from icu_benchmarks.recipes.selector import all_of
from icu_benchmarks.recipes.step import Accumulator, StepHistorical, StepImputeFill, StepScale


@gin.configurable("splits")
def make_single_split(
    data: dict[pd.DataFrame],
    train_pct: float = 0.7,
    val_pct: float = 0.1,
    seed: int = 42,
    vars: dict[str] = gin.REQUIRED,
    debug: bool = False,
) -> dict[dict[pd.DataFrame]]:
    """Randomly split the data into training, validation, and test set.

    Args:
        data: dictionary containing data divided int OUTCOME, STATIC, and DYNAMIC.
        train_pct: Proportion of stays assigned to training fold.
        val_pct: Proportion of stays assigned to validation fold.
        seed: Random seed.
        vars: Contains the names of columns in the data.
        debug: Load less data if true.

    Returns:
        Input data divided into 'train', 'val', and 'test'.
    """
    id = vars["GROUP"]
<<<<<<< HEAD
    stays = data["STATIC"][[id]]
    fraction_to_load = 1 if not debug else 0.01
    stays = stays.sample(frac=fraction_to_load, random_state=seed)
=======
    stays = data["STATIC"][[id]].sample(frac=1, random_state=seed)
>>>>>>> c07cf25d

    num_stays = len(stays)
    delims = (num_stays * np.array([0, train_pct, train_pct + val_pct, 1])).astype(int)

    splits = {"train": {}, "val": {}, "test": {}}
    for i, fold in enumerate(splits.keys()):
        # Loop through train / val / test
        stays_in_fold = stays.iloc[delims[i]:delims[i + 1], :]
        for data_type in data.keys():
            # Loop through DYNAMIC / STATIC / OUTCOME
            # set sort to true to make sure that IDs are reordered after scrambling earlier
            splits[fold][data_type] = data[data_type].merge(stays_in_fold, on=id, how="right", sort=True)

    return splits


def apply_recipe_to_splits(recipe: Recipe, data: dict[dict[pd.DataFrame]], type: str) -> dict[dict[pd.DataFrame]]:
    """Fits and transforms the training data, then transforms the validation and test data with the recipe.

    Args:
        recipe: Object containing info about the data and steps.
        data: Dict containing 'train', 'val', and 'test' and types of data per split.
        type: Whether to apply recipe to dynamic data, static data or outcomes.

    Returns:
        Transformed data divided into 'train', 'val', and 'test'.
    """
    data["train"][type] = recipe.prep()
    data["val"][type] = recipe.bake(data["val"][type])
    data["test"][type] = recipe.prep(data["test"][type])
    return data


@gin.configurable("preprocess")
def preprocess_data(
    data_dir: Path,
    file_names: dict[str] = gin.REQUIRED,
    use_features: bool = gin.REQUIRED,
    vars: dict[str] = gin.REQUIRED,
    seed: int = 42,
    debug: bool = False,
    use_cache: bool = False,
) -> dict[dict[pd.DataFrame]]:
    """Perform loading, splitting, imputing and normalising of task data.

    Args:
        data_dir: Path to the directory holding the data.
        file_names: Contains the parquet file names in data_dir.
        use_features: Whether to generate features on the dynamic data.
        vars: Contains the names of columns in the data.
        seed: Random seed.
        debug: Load less data if true.
        use_cache: Cache and use cached preprocessed data if true.

    Returns:
        Preprocessed data as DataFrame in a hierarchical dict with data type (STATIC/DYNAMIC/OUTCOME)
            nested within split (train/val/test).
    """
    cache_dir = data_dir / "cache"
    cache_file = cache_dir / f"seed_{seed}"

    if use_cache:
        if cache_file.exists():
            with open(cache_file, "rb") as f:
                logging.info(f"Loading cached data from {cache_file}.")
                return pickle.load(f)
        else:
            logging.info(f"No cached data found in {cache_file}, loading raw data.")

    data = {f: pq.read_table(data_dir / file_names[f]).to_pandas() for f in ["STATIC", "DYNAMIC", "OUTCOME"]}

    logging.info("Generating splits.")
    data = make_single_split(data, seed=seed, debug=debug)

    logging.info("Preprocessing static data.")
    sta_rec = Recipe(data["train"]["STATIC"], [], vars["STATIC"])
    sta_rec.add_step(StepScale())
    sta_rec.add_step(StepImputeFill(value=0))

    data = apply_recipe_to_splits(sta_rec, data, "STATIC")

    logging.info("Preprocessing dynamic data.")
    dyn_rec = Recipe(data["train"]["DYNAMIC"], [], vars["DYNAMIC"], vars["GROUP"], vars["SEQUENCE"])
    dyn_rec.add_step(StepScale())
    if use_features:
        dyn_rec.add_step(StepHistorical(sel=all_of(vars["DYNAMIC"]), fun=Accumulator.MIN, suffix="min_hist"))
        dyn_rec.add_step(StepHistorical(sel=all_of(vars["DYNAMIC"]), fun=Accumulator.MAX, suffix="max_hist"))
        dyn_rec.add_step(StepHistorical(sel=all_of(vars["DYNAMIC"]), fun=Accumulator.COUNT, suffix="count_hist"))
        dyn_rec.add_step(StepHistorical(sel=all_of(vars["DYNAMIC"]), fun=Accumulator.MEAN, suffix="mean_hist"))
    dyn_rec.add_step(StepImputeFill(method="ffill"))
    dyn_rec.add_step(StepImputeFill(value=0))

    data = apply_recipe_to_splits(dyn_rec, data, "DYNAMIC")

    if use_cache and not cache_file.exists():
        if not cache_dir.exists():
            cache_dir.mkdir()
        cache_file.touch()
        with open(cache_file, "wb") as f:
            pickle.dump(data, f, pickle.HIGHEST_PROTOCOL)
        logging.info(f"Cached data in {cache_file}.")

    logging.info("Finished preprocessing.")

    return data<|MERGE_RESOLUTION|>--- conflicted
+++ resolved
@@ -6,7 +6,7 @@
 from pathlib import Path
 import pickle
 
-from icu_benchmarks.recipes.recipe import Recipe, Ingredients
+from icu_benchmarks.recipes.recipe import Recipe
 from icu_benchmarks.recipes.selector import all_of
 from icu_benchmarks.recipes.step import Accumulator, StepHistorical, StepImputeFill, StepScale
 
@@ -34,13 +34,8 @@
         Input data divided into 'train', 'val', and 'test'.
     """
     id = vars["GROUP"]
-<<<<<<< HEAD
-    stays = data["STATIC"][[id]]
     fraction_to_load = 1 if not debug else 0.01
-    stays = stays.sample(frac=fraction_to_load, random_state=seed)
-=======
-    stays = data["STATIC"][[id]].sample(frac=1, random_state=seed)
->>>>>>> c07cf25d
+    stays = data["STATIC"][[id]].sample(frac=fraction_to_load, random_state=seed)
 
     num_stays = len(stays)
     delims = (num_stays * np.array([0, train_pct, train_pct + val_pct, 1])).astype(int)
